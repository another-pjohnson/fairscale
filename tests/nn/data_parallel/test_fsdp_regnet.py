# Copyright (c) Facebook, Inc. and its affiliates. All rights reserved.
#
# This source code is licensed under the BSD license found in the
# LICENSE file in the root directory of this source tree.

# pylint: disable=missing-module-docstring
# pylint: disable=missing-class-docstring
# pylint: disable=missing-function-docstring

""" Test FSDP with regnet-like model. """

import contextlib
import os
import random
import tempfile

import pytest
import torch
from torch.cuda.amp import GradScaler
import torch.multiprocessing as mp
from torch.nn import (
    AdaptiveAvgPool2d,
    BatchNorm2d,
    Conv2d,
    CrossEntropyLoss,
    Linear,
    Module,
    ReLU,
    Sequential,
    Sigmoid,
    SyncBatchNorm,
)
from torch.nn.parallel import DistributedDataParallel as DDP
from torch.optim import SGD

from fairscale.nn.data_parallel import FullyShardedDataParallel as FSDP
from fairscale.nn.data_parallel import TrainingState, auto_wrap_bn
from fairscale.optim.grad_scaler import ShardedGradScaler
from fairscale.utils.testing import (
    dist_init,
    objects_are_equal,
    rmf,
    skip_if_single_gpu,
    state_dict_norm,
    teardown,
    torch_set_deterministic,
    torch_version,
)

# Const test params.
#   Reduce iterations to 1 for debugging.
#   Change world_size to 8 on beefy machines for better test coverage.
_world_size = 2
_iterations = 5

# Cover different ReLU flavor. This will cause DDP and FSDP models to have
# different ReLUs since they will different random flags.
_relu_inplace = True
if random.randint(0, 1) == 0:
    _relu_inplace = False

# TODO (Min): test apex BN when available in the future.
try:
    import apex

    apex_bn_converter = apex.parallel.convert_syncbn_model
except ImportError:
    apex_bn_converter = None
pytorch_bn_converter = SyncBatchNorm.convert_sync_batchnorm  # type: ignore
_bn_converter = pytorch_bn_converter
_single_rank_pg = False


class ResBlock(Module):
    """Conv block in regnet with residual connection."""

    def __init__(self, width_in, width_out):
        super().__init__()
        self.proj = Conv2d(width_in, width_out, (1, 1), (2, 2), bias=False)
        self.bn = BatchNorm2d(width_out)
        self.f = Sequential(
            Sequential(  # block a
                Conv2d(width_in, width_out, (1, 1), (1, 1), bias=False), BatchNorm2d(width_out), ReLU(_relu_inplace),
            ),
            Sequential(  # block b
                Conv2d(width_out, width_out, (3, 3), (2, 2), (1, 1), groups=2, bias=False),
                BatchNorm2d(width_out),
                ReLU(_relu_inplace),
            ),
            Sequential(  # block se
                AdaptiveAvgPool2d((1, 1)),
                Sequential(
                    Conv2d(width_out, 2, (1, 1), (1, 1), bias=False),
                    ReLU(_relu_inplace),
                    Conv2d(2, width_out, (1, 1), (1, 1), bias=False),
                    Sigmoid(),
                ),
            ),
            Conv2d(width_out, width_out, (1, 1), (1, 1), bias=False),  # block c
            BatchNorm2d(width_out),  # final_bn
        )
        self.relu = ReLU()
        self.need_fsdp_wrap = True

    def forward(self, x):
        x = self.bn(self.proj(x)) + self.f(x)
        return self.relu(x)


class Model(Module):
    """SSL model with trunk and head."""

    def __init__(self):
        super().__init__()
        print(f"Using relu inplace: {_relu_inplace}")

        self.trunk = Sequential()
        self.trunk.need_fsdp_wrap = True  # Set a flag for later wrapping.
        stem = Sequential(Conv2d(2, 4, (3, 3), (2, 2), (1, 1), bias=False), BatchNorm2d(4), ReLU(_relu_inplace))
        any_stage_block1_0 = ResBlock(4, 8)
        self.trunk.add_module("stem", stem)
        self.trunk.add_module("any_stage_block1", Sequential(any_stage_block1_0))

        self.head = Sequential(
            Sequential(Linear(16, 16, bias=True), ReLU(), Linear(16, 8, bias=True)),  # projection_head
            Linear(8, 15, bias=False),  # prototypes0
        )

    def forward(self, x):
        x = self.trunk(x).reshape(-1)
        x = self.head(x)
        return x


# We get a bit fancy here. Since the scope is `module`, this is run only
# once no matter how many tests variations for FSDP are requested to run
# to compare with the DDP reference. For example, a single DDP
# reference run is needed for both flatten and non-flatten param FSDP.
#
# Note, this runs DDP twice with and without mixed precision and asserts
# the resulting weights are different.
#
# This fixture captures and returns:
#
#   - model state_dict before training
#   - model data inputs
#   - model state_dict after training
@pytest.fixture(scope="module")
def ddp_ref():
    # Get a reference model state
    model = Model()
    state_before = model.state_dict()

    # Get reference inputs per rank.
    world_size = _world_size
    iterations = _iterations
    print(f"Getting DDP reference for world_size {world_size} and iterations {iterations}")
    inputs = [[] for i in range(world_size)]
    for rank in range(world_size):
        for i in range(iterations):
            inputs[rank].append(torch.rand(2, 2, 2, 2))

    # Run DDP training twice, fp and mp.
    for precision in ["full", "mixed"]:
        temp_file_name = tempfile.mkstemp()[1]
        unused = tempfile.mkstemp()[1]
        rank_0_output = tempfile.mkstemp()[1]
        try:
            fsdp_config = None  # This means we use DDP in _distributed_worker.
            mp.spawn(
                _distributed_worker,
                args=(
                    world_size,
                    fsdp_config,
                    None,
                    precision == "mixed",
                    temp_file_name,
                    unused,
                    state_before,
                    inputs,
                    rank_0_output,
                    None,
                ),
                nprocs=world_size,
                join=True,
            )
            if precision == "full":
                state_after_fp = torch.load(rank_0_output)
            else:
                state_after_mp = torch.load(rank_0_output)
        finally:
            rmf(temp_file_name)
            rmf(unused)
            rmf(rank_0_output)

    assert state_dict_norm(state_after_fp) != state_dict_norm(state_after_mp)

    return state_before, inputs, state_after_fp, state_after_mp


# A fixture to get tempfiles and ensure they are cleaned up.
@pytest.fixture()
def temp_files():
    temp_file_name = tempfile.mkstemp()[1]
    unused = tempfile.mkstemp()[1]

    yield temp_file_name, unused

    # temp files could have been removed, so we use rmf.
    rmf(temp_file_name)
    rmf(unused)


def _distributed_worker(
    rank,
    world_size,
    fsdp_config,
    fsdp_wrap_bn,
    ddp_mixed_precision,
    tempfile_name,
    unused,
    state_before,
    inputs,
    rank_0_output,
    state_after,
):
<<<<<<< HEAD
    # Make convs more deterministic.
    torch.backends.cudnn.benchmark = True
    torch_set_deterministic(True)
    os.putenv("CUBLAS_WORKSPACE_CONFIG", ":4096:8")
=======
    torch.backends.cudnn.deterministic = True
>>>>>>> 5cddaea4

    result = dist_init(rank, world_size, tempfile_name, unused)
    assert result, "Dist init failed"

    ddp = True
    if fsdp_config:
        ddp = False
        assert isinstance(fsdp_config, dict), str(fsdp_config)

    model = Model()
    model.load_state_dict(state_before)
    model = model.cuda()

    class DummyScaler:
        def scale(self, loss):
            return loss

        def step(self, optim):
            optim.step()

        def update(self):
            pass

    scaler = DummyScaler()
    if ddp:
        model = SyncBatchNorm.convert_sync_batchnorm(model)
        model = DDP(model, device_ids=[rank], broadcast_buffers=True)
        if ddp_mixed_precision:
            scaler = GradScaler()
    else:
        # Note, different rank may wrap in different order due to different random
        # seeds. But results should be the same.
        if random.randint(0, 1) == 0:
            print(f"auto_wrap_bn {fsdp_wrap_bn}, then convert_sync_batchnorm")
            if fsdp_wrap_bn:
                model = auto_wrap_bn(model, _single_rank_pg)
            model = _bn_converter(model)
        else:
            print(f"convert_sync_batchnorm, then auto_wrap_bn {fsdp_wrap_bn}")
            model = _bn_converter(model)
            if fsdp_wrap_bn:
                model = auto_wrap_bn(model, _single_rank_pg)
        model = FSDP(model, **fsdp_config).cuda()
        if fsdp_config["mixed_precision"]:
            scaler = ShardedGradScaler()
        # Print the model for verification.
        if rank == 0:
            print(model)
    optim = SGD(model.parameters(), lr=0.1)
    loss_func = CrossEntropyLoss()

    for in_data in inputs[rank]:
        in_data = in_data.cuda()
        context = contextlib.suppress()
        if ddp and ddp_mixed_precision:
            in_data = in_data.half()
            context = torch.cuda.amp.autocast(enabled=True)
        if not ddp and fsdp_config["mixed_precision"]:
            context = torch.cuda.amp.autocast(enabled=True)
        with context:
            out = model(in_data)
            fake_label = torch.zeros(1, dtype=torch.long).cuda()
            loss = loss_func(out.unsqueeze(0), fake_label)
        scaler.scale(loss).backward()
        scaler.step(optim)
        scaler.update()
        optim.zero_grad()

    if ddp:
        # Save the rank 0 state_dict to the output file.
        if rank == 0:
            state_after = model.module.cpu().state_dict()
            torch.save(state_after, rank_0_output)
    else:
        model.assert_state(TrainingState.IDLE)
        # Ensure final state equals to the state_after.
        fsdp_state = model.state_dict()
        # Move tensors to CPU to compare numerics.
        for k, v in fsdp_state.items():
            fsdp_state[k] = v.cpu()
        # Change False to True to enable this when you want to debug the mismatch.
        if False and rank == 0:

            def dump(d):
                for k, v in d.items():
                    print(k, v)

            dump(state_after)
            dump(fsdp_state)
        assert objects_are_equal(state_after, fsdp_state, raise_exception=True)

    teardown()


# We use strings for precision and flatten params instead of bool to
# make the pytest output more readable.
@skip_if_single_gpu
@pytest.mark.parametrize("precision", ["full", "mixed"])
@pytest.mark.parametrize("flatten", ["flatten", "no_flatten"])
def test_regnet(temp_files, ddp_ref, precision, flatten):
    if torch_version() < (1, 6, 0):
        pytest.skip("older pytorch doesn't support reduce_scatter")

    state_before, inputs, state_after_fp, state_after_mp = ddp_ref

    if precision == "full":
        state_after = state_after_fp
    else:
        state_after = state_after_mp

    fsdp_config = {}
    fsdp_config["mixed_precision"] = precision == "mixed"
    fsdp_config["flatten_parameters"] = flatten == "flatten"

    if fsdp_config["mixed_precision"]:
        # For convolution layers, we need fp32_compute_dtype. Otherwise, we run
        # into conv layer errors like below with mixed precision with larger
        # regnet128Gf models when flatten_parameter is true:
        #
        #   RuntimeError: Unable to find a valid cuDNN algorithm to run convolution
        #   or
        #   RuntimeError: cuDNN error: CUDNN_STATUS_BAD_PARAM
        #
        # If you know the solutions to the above issue, please let me (min-xu-ai) know. Thanks!
        #
        # Also, without fp32_compute_dtype, Linear layer with bias=True won't match DDP
        # numerically, which may not be necessary for convergence depending on the model and
        # the optimizer and a number of other factors.
        #
        # For DDP-equivalency, we also need fp32_reduce_scatter, which again may not
        # be needed for convergence though.
        #
        # On a small regnet16Gf, 8GPU, imagenette2 dateset, we have the following
        # batch time (ms) observations:
        #                           fp32 compute dtype        fp16 compute dtype
        #   fp32 reduce scatter          475                         447
        #   fp16 reduce scatter          483                         459
        #
        # There is small but non-zero performance impact. The actual impact will
        # be depending on model size and number of GPUs. That means the impact could
        # be significant. Turning on fp32_compute_dtype also *doubles* GPU memory usage
        # for the weights.
        fsdp_config["fp32_compute_dtype"] = True
        fsdp_config["fp32_reduce_scatter"] = True

    # Wrap BN half of the time in full precision mode.
    wrap_bn = True
    if random.randint(0, 1) == 0:
        wrap_bn = False
    # Always wrap BN in mixed precision mode.
    if fsdp_config["mixed_precision"]:
        wrap_bn = True

    world_size = _world_size
    mp.spawn(
        _distributed_worker,
        args=(
            world_size,
            fsdp_config,
            wrap_bn,
            None,
            temp_files[0],
            temp_files[1],
            state_before,
            inputs,
            None,
            state_after,
        ),
        nprocs=world_size,
        join=True,
    )<|MERGE_RESOLUTION|>--- conflicted
+++ resolved
@@ -224,14 +224,12 @@
     rank_0_output,
     state_after,
 ):
-<<<<<<< HEAD
     # Make convs more deterministic.
-    torch.backends.cudnn.benchmark = True
+    torch.manual_seed(0)
     torch_set_deterministic(True)
     os.putenv("CUBLAS_WORKSPACE_CONFIG", ":4096:8")
-=======
+    torch.backends.cudnn.benchmark = False
     torch.backends.cudnn.deterministic = True
->>>>>>> 5cddaea4
 
     result = dist_init(rank, world_size, tempfile_name, unused)
     assert result, "Dist init failed"
