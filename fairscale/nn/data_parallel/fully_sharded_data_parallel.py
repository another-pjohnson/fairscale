# Copyright (c) Facebook, Inc. and its affiliates.
#
# This source code is licensed under the BSD license found in the
# LICENSE file in the root directory of this source tree.

import contextlib
import copy
from enum import Enum, auto
import functools
import logging
from math import inf
import time
import traceback
import typing
from typing import TYPE_CHECKING, Any, Callable, Dict, Generator, List, Mapping, NamedTuple, Optional, Set, Tuple, Union

import torch
from torch.autograd import Variable
import torch.distributed as dist
from torch.distributed import ProcessGroup
import torch.nn as nn
from torch.nn import Parameter
import torch.nn.functional as F

from fairscale.nn.misc import FlattenParamsWrapper
from fairscale.nn.wrap import auto_wrap, default_auto_wrap_policy, enable_wrap
from fairscale.utils.containers import apply_to_tensors
from fairscale.utils.parallel import (
    chunk_and_pad,
    enable_pytorch_sync_bn,
    get_process_group_cached,
    validate_process_group,
)
from fairscale.utils.params import broadcast_object, calc_grad_norm, recursive_copy_to_device
from fairscale.utils.reduce_scatter_bucketer import ReduceScatterBucketer
from fairscale.utils.state_dict import replace_by_prefix_

from . import fsdp_optim_utils as ou

if TYPE_CHECKING:
    from collections import OrderedDict  # noqa: F401


class TrainingState(Enum):
    """
    Simple enum to indicate what state FSDP is in. Used for asserting
    to make sure APIs are called in the correct state.

    ..note::

        BACKWARD_PRE and BACKWARD_POST states are used to ensure we
        receives backward hooks in the correct order. It is used to catch
        unexpected order of hooks being called (likely due to our
        hook registration logic or autograd engine logic changes).

    TODO (Min): It would be nice to capture the stepping state as well.
        Maybe we can use the model.zero_grad() call, but not sure if it
        is called if optim.zero_grad() is used instead.
        It would be nice to have clear state transition be explicit like:

        zero_grad -> fwd -> bwd -> optionally accum grad by repeating
        fwd/bwd -> stepping -> loop back to zero_grad
    """

    IDLE = auto()
    FORWARD = auto()
    BACKWARD_PRE = auto()
    BACKWARD_POST = auto()
    SUMMON_FULL_PARAMS = auto()


class FullyShardedDataParallel(nn.Module):
    """
    A wrapper for sharding Module parameters across data parallel workers. This
    is inspired by `Xu et al.`_ as well as the ZeRO Stage 3 from DeepSpeed_.

    .. _`Xu et al.`: https://arxiv.org/abs/2004.13336
    .. _DeepSpeed: https://www.deepspeed.ai/

    Usage::

        import torch
        from fairscale.nn.data_parallel import FullyShardedDataParallel
        torch.cuda.set_device(device_id)
        sharded_module = FullyShardedDataParallel(my_module)
        optim = torch.optim.Adam(sharded_module.parameters(), lr=0.0001)
        x = sharded_module(x, y=3, z=torch.Tensor([1]))
        loss = x.sum()
        loss.backward()
        optim.step()

    It is also possible to shard individual layers separately and have an outer
    wrapper handle any leftover parameters. This can be helpful to further
    reduce GPU memory usage, reduce system memory usage when initializing large
    models and to improve training speed by overlapping the all-gather step
    across the forward pass. For example::

        import torch
        from fairscale.nn.auto_wrap import enable_wrap, auto_wrap
        from fairscale.nn.data_parallel import FullyShardedDataParallel as FSDP
        fsdp_params = dict(wrapper_cls=FSDP, mixed_precision=True, flatten_parameters=True)
        with enable_wrap(**fsdp_params):
            # Wraps layer in FSDP by default if within context
            self.l1 = wrap(torch.nn.Linear(5, 5))
            assert isinstance(self.l1, FSDP)
            # Separately Wraps children modules with more than 1e8 params
            large_tfmr = torch.nn.Transformer(d_model=2048, encoder_layers=12, decoder_layers=12)
            self.l2 = auto_wrap(large_tfmr, min_num_params=1e8)
            assert isinstance(self.l2, FSDP)

    .. warning::

        The optimizer must be initialized *after* the module has been wrapped,
        since FSDP will shard parameters in-place and this will break any
        previously initialized optimizers.

    .. warning::

        If you wrap every parameter inside a nested FSDP and leaving the outer
        FSDP empty without any parameter, checkpointing activation may trigger
        an assert on the backward pass. The solution is to leave some parameters
        to the outer FSDP.

    .. warning::

        If activation checkpointing is used with FSDP, it is strongly encouraged
        to use ``checkpoint_wrapper`` function from FairScale instead of the
        ``checkpoint`` function from PyTorch.

    Args:
        module (nn.Module):
            module to be wrapped with FullyShardedDataParallel.
        process_group (Optional):
            process group for sharding
        reshard_after_forward (bool, Optional):
            if ``True``, reshard parameters after the forward pass. This saves
            memory but slows training. This is only relevant when resharding
            individual layers.
        mixed_precision (bool, Optional):
            if ``True``, inputs, activations and gradients will be kept in FP16;
            computation and communication will occur in FP16; and a (sharded)
            master copy of the model weights will be maintained in FP16.
            Weight, buffer and communication data types can be overriden using
            the 3 options below.
            Note, this is expected to work with autocast context from pytorch.
            Note, some layers, e.g. convolutions, may only work with
            ``fp32_compute_dtype==True`` below.
            Default: False
        fp32_compute_dtype (bool, Optional):
            if ``True``, use FP32 for full parameters for computation.
            Default: None, which means default to FP16 or FP32 based on the
            *``mixed_precision``* argument.
        fp32_buffer_dtype (bool, Optional):
            if ``True``, use FP32 for buffers for computation.
            Default: None, which means using the value of the
            *``fp32_compute_dtype``* argument.
        fp32_reduce_scatter (bool):
            if ``True``, then reduce-scatter gradients in FP32.
            This is only relevant when *``mixed_precision``* is ``True``.
            Default: False
        flatten_parameters (bool, Optional):
            if ``True``, flatten parameters into a single contiguous tensor,
            which improves training speed.
<<<<<<< HEAD
            Default: True
        cpu_offload (bool, Optional):
            if ``True``, offload FP32 params to CPU.
            This is only relevant when *``mixed_precision``* is ``True``.
            Default: False
=======
        move_params_to_cpu (bool, Optional):
            if ``True``, offload FP32 params to CPU. This is only relevant when
            *``mixed_precision``* is ``True``.
        compute_dtype (torch.dtype, Optional):
            dtype for full parameters for computation. This defaults to
            ``torch.float32`` unless *``mixed_precision``* is set, in which case
            it defaults to ``torch.float16``.
        buffer_dtype (torch.dtype, Optional):
            dtype for buffers for computation. This defaults to ``compute_dtype``.
>>>>>>> d240b748
        move_grads_to_cpu (bool, Optional):
            move gradient shard to CPU after reduction. This is useful when
            combined with CPU-based optimizers.
            Default: the value of *``cpu_offload``*.
        bucket_cap_mb (int, Optional):
            FSDP will bucket parameters so that gradient reduction can
            be more efficient for small parameters.
            ``bucket_cap_mb`` controls the bucket size in MegaBytes (MB). Buckets
            are sub-divided based on world_size, so the max shard size is roughly
            ``bucket_cap_mb / world_size``. There is one bucketer (with potentially
            multiple ``bucket_cap_mb`` sized buffers shared by all FSDP instances.
            Large gradient tensors are directly reduced without using the buffers.
            The buffers are there to reduce communication overhead for small tensors.
            Overlapping with computation happens due to use of a different CUDA stream
            than the computation CUDA stream. The total memory overhead per buffer is around
            ``bucket_cap_mb / world_size * (world_size + 1)``.
            The buffers are allocated during the backward pass and freed at the end
            of the backward pass to save more memory for other phases of the
            training process.
            Note, the memory vs. speed tradeoff of bucket size is very different
            from that of the DDP engine. In DDP, the buffer size ``1MB + n*cap_mb``,
            until n is big enough to cover the entire model size. The order
            of which buffer is ready there is more rigid and DDP requires all
            gradients to be computed in the backward. In FSDP, the buffer size
            does not change with model size (it changes based on number of
            <dtype, device, process_group> tuples) and gradient ready order matters
            little since FSDP has a final flush call that ensures everything is reduced
            and not all gradients need to be upfront known. Overlapping with compute is
            done differently too.
            Values <= 0 disable bucketing.
            Default: 25.
        compute_device (torch.device, Optional):
            device for computation. If not given and module params are on a CUDA
            device, the param's device will be used. If not given and module
            params are on CPU, then the current CUDA device (as indicated by
            ``torch.cuda.current_device()`` will be used.
        state_dict_device (torch.device, Optional):
            device for parameters returned by :func:`state_dict`. If not given,
            this will default to ``compute_dtype``. Note that only the device
            type will be respected (e.g., "cuda:0" and "cuda:1" are the same).
        no_broadcast_optim_state: (bool, Optional)
            do not broadcast this modules optimizer state when ``gather_full_optim_state_dict`` is called.
            If you set this true, you are expected to overwrite the relevant state entries of the returned
            optimizer state dict with the proper state at each rank. This is useful for situations, like
            Mixture Of Experts, where all but a few parameters can fit on one node.
        clear_autocast_cache (bool):
            When using mixed precision training with `torch.amp.autocast`, if the model weights
            are in FP32, autocast maintains a cache for downcasted weights. The cache can cause
            GPU OOM during the forward pass. Setting this flag to true will help clearing this
            cache as inner FSDP instances finish part of the forward pass to save GPU memory.
            Default: False
        force_input_to_fp32 (bool):
            Set to ``True`` to force input floating point tensors to be FP32 (if they are FP16)
            when the FSDP instance is in full precision mode. This helps avoid issues of running
            SyncBatchNorm with AMP and checkpoint_wrapper.
            Default: False
        verbose (bool):
            Set this to ``True`` to turn on verbose output for model's string representation.
            Default: False
        cpu_offload (bool, Optional):
            if ``True``, offload FP32 params to CPU. This is only relevant when
            *``mixed_precision``* is ``True``. Note: This arg will be deprecated in favor of
            *``move_params_to_cpu``* in an upcoming release. 
    """

    def __init__(
        self,
        module: nn.Module,
        process_group: Optional[ProcessGroup] = None,
        reshard_after_forward: bool = True,
        mixed_precision: bool = False,
        fp32_compute_dtype: Optional[bool] = None,
        fp32_buffer_dtype: Optional[bool] = None,
        fp32_reduce_scatter: bool = False,
        flatten_parameters: bool = True,
<<<<<<< HEAD
        cpu_offload: bool = False,
=======
        move_params_to_cpu: bool = False,
        compute_dtype: Optional[torch.dtype] = None,
        buffer_dtype: Optional[torch.dtype] = None,
>>>>>>> d240b748
        move_grads_to_cpu: Optional[bool] = None,
        bucket_cap_mb: int = 25,
        compute_device: Optional[torch.device] = None,
        state_dict_device: Optional[torch.device] = None,
        no_broadcast_optim_state: Optional[bool] = False,
        clear_autocast_cache: bool = False,
        force_input_to_fp32: bool = False,
        verbose: bool = False,
        cpu_offload: bool = False,
    ):
        init_start = time.time()
        super().__init__()
        self.process_group = process_group or get_process_group_cached()
        self.rank = self.process_group.rank()
        self.world_size = self.process_group.size()
        self.reshard_after_forward = reshard_after_forward
        self.mixed_precision = mixed_precision
        self.fp32_compute_dtype = fp32_compute_dtype
        self.fp32_buffer_dtype = fp32_buffer_dtype
        self.fp32_reduce_scatter = fp32_reduce_scatter
        self.flatten_parameters = flatten_parameters
<<<<<<< HEAD
        self.cpu_offload = cpu_offload
        self.move_grads_to_cpu = cpu_offload if move_grads_to_cpu is None else move_grads_to_cpu
=======
        self.move_params_to_cpu = move_params_to_cpu or cpu_offload
        self.compute_dtype = compute_dtype or (torch.float16 if mixed_precision else torch.float32)
        self.buffer_dtype = buffer_dtype or self.compute_dtype
        self.move_grads_to_cpu = self.move_params_to_cpu if move_grads_to_cpu is None else move_grads_to_cpu
>>>>>>> d240b748
        self.bucket_cap_mb = bucket_cap_mb
        self.compute_device = compute_device or _get_default_cuda_device(module)
        self.uncollected_opt_state: Dict[int, Dict] = {}
        self.no_broadcast_optim_state = no_broadcast_optim_state
        self.state_dict_device = state_dict_device or self.compute_device
        self.clear_autocast_cache = clear_autocast_cache
        self.force_input_to_fp32 = force_input_to_fp32
        self.verbose = verbose

        # Validate args.
        if self.fp32_reduce_scatter and not self.mixed_precision:
            raise ValueError("fp32_reduce_scatter requires mixed_precision=True")
        if self.move_params_to_cpu and not self.mixed_precision:
            raise ValueError("cpu_offload requires mixed_precision=True")

        # skip validation if the process group was created above
        if process_group:
            validate_process_group(self.compute_device, self.process_group)

        # enable pytorch sync_bn just in case model contains sync_bn layers.
        enable_pytorch_sync_bn(module)

        # Compute derived variables.
        self.compute_dtype = torch.float16 if mixed_precision else torch.float32
        if self.fp32_compute_dtype is not None:
            self.compute_dtype = torch.float32 if fp32_compute_dtype else torch.float16
        self.buffer_dtype = self.compute_dtype
        if fp32_buffer_dtype is not None:
            self.buffer_dtype = torch.float32 if fp32_buffer_dtype else torch.float16

        self.gradient_predivide_factor: float = self._get_gradient_predivide_factor(self.world_size)
        self.gradient_postdivide_factor: float = self.world_size / self.gradient_predivide_factor

        self.numel_padded_per_param: List[int] = []
        self._tstart = time.time()

        # Only handle params which are not already sharded. This enables
        # sharding individual layers of a Module, with an outer wrapper to
        # shard any leftover parameters.
        params = list(p for p in module.parameters() if not hasattr(p, "_is_sharded"))

        self._has_params = len(params) > 0
        if not self._has_params:
            self.flatten_parameters = False

        if self.flatten_parameters:
            self._fsdp_wrapped_module: nn.Module = FlattenParamsWrapper(module, param_list=params)
            del module  # free original module in case it helps garbage collection
            self.params = [self._fsdp_wrapped_module.flat_param]
        else:
            self._fsdp_wrapped_module = module
            self.params = params

        # Shard module parameters in place
        self._shard_parameters_()

        # Make sure all parameters are sharded.
        for n, p in self.named_parameters():
            assert hasattr(p, "_is_sharded"), f"found unsharded parameter: {n} ; {p.size()}"

        self._reset_lazy_init()

        # Flag to indicate if we require gradient reduction in the backward
        # pass. This will be False when inside the no_sync context manager.
        self._require_backward_grad_sync: bool = True

        # Enum to indicate if we're in the forward/backward pass, idle, etc.
        self.training_state = TrainingState.IDLE

        # Flag to indicate if the full params are gathered.
        self.has_full_params: bool = False

        # Register hook after state_dict() to remove the "_fsdp_wrapped_module."
        # prefix and before load_state_dict() to add it back.
        self._register_state_dict_hook(_post_state_dict_hook)
        self._register_load_state_dict_pre_hook(_pre_load_state_dict_hook)

        # Flag to indicate whether state_dict() should automatically summon the
        # full params. This defaults to True, but may be set to False if the
        # user explicitly requests the local state dict via local_state_dict().
        self._return_full_state_dict = True
        init_end = time.time()

        logging.debug(
            f"FSDP.__init__(done): total_init_time: {(init_end - init_start): .4f} num_params: {(sum(p.numel() for p in self.params))}"
        )

        # Flag to guard multiple pre-backward hook being executed per iteration.
        # This is reset at the end of the backward pass.
        self._pre_backward_hook_has_run = False

    def _get_gradient_predivide_factor(self, world_size: int) -> float:
        factor: int = 1
        while world_size % factor == 0 and world_size / factor > factor:
            factor *= 2
        return float(factor)

    def set_gradient_divide_factors(self, pre: float, post: float, recursive: bool) -> None:
        """Allowing user to override the pre and post divide factors.

        Args:
            pre (float): divide factor before the reduction.
            post (float): divide factor after the reduction.
            recursive (bool): recursively set it for all child FSDP instances or not.
        """
        self.assert_state(TrainingState.IDLE)
        if recursive:
            for module in self.modules():
                if isinstance(module, FullyShardedDataParallel) and module != self:
                    module.set_gradient_divide_factors(pre, post, False)
        self.gradient_predivide_factor = pre
        self.gradient_postdivide_factor = post

    @property
    def module(self) -> nn.Module:
        return self._fsdp_wrapped_module  # note: may be a FlattenParamsWrapper instance

    def apply(self, fn: Callable[[nn.Module], None]) -> "FullyShardedDataParallel":
        """
        Applies ``fn`` recursively to every submodule (as returned by
        ``.children()``) as well as self. Typical use includes initializing the
        parameters of a model.

        Compared to ``torch.nn.Module.apply``, this version additionally gathers
        the full parameters before applying ``fn``. It should not be called from
        within another ``summon_full_params`` context.

        Args:
            fn (nn.Module): function to be applied to each submodule

        Returns:
            Module: self
        """
        is_uninitialized = self._is_root is None
        self.assert_state(TrainingState.IDLE)
        with self.summon_full_params(recurse=False):
            return_value = super().apply(fn)
        # summon_full_params will call _lazy_init, which sets _is_root. However,
        # apply() may be called directly on children instances to do weight
        # init, so we should reset the _is_root flag in this case.
        if is_uninitialized and self._is_root:
            for module in self.modules():
                if isinstance(module, FullyShardedDataParallel):
                    module._reset_lazy_init()
        return return_value

    def _cast_buffers(
        self, device: Optional[torch.device] = None, dtype: Optional[torch.dtype] = None, memo: Optional[Set] = None
    ) -> None:
        """Move all buffers to the given *device* and *dtype*.

        If *device* or *dtype* are not given, then they will default to
        ``self.compute_device`` and ``self.buffer_dtype``, respectively. In the
        case of nested FSDP instances, we will respect the child instance's
        ``compute_device`` and ``buffer_dtype`` configuration.

        Args:
            device (torch.device, Optional):
                device to cast buffers to (defaults to compute_device)
            dtype (torch.dtype, Optional):
                dtype to cast buffers to (defaults to buffer_dtype)
            memo (Set, Optional):
                set of modules that have already been processed
        """
        if memo is None:
            memo = set()
        for module in self.modules():
            if module is not self and isinstance(module, FullyShardedDataParallel):
                # Allow any child FSDP instances to handle their own buffers.
                module._cast_buffers(device=device, dtype=dtype, memo=memo)
            elif module not in memo:
                memo.add(module)
                for name, buf in module.named_buffers(recurse=False):
                    if buf is None:
                        continue
                    buf = buf.to(device=device or self.compute_device)
                    if torch.is_floating_point(buf):
                        buf = buf.to(dtype=dtype or self.buffer_dtype)
                    setattr(module, name, buf)

    @property
    def params_with_grad(self) -> List[Parameter]:
        """[p for p in self.parameters() if p.grad is not None] """
        return [p for p in self.parameters() if p.grad is not None]

    @torch.no_grad()
    def clip_grad_norm_(
        self,
        max_norm: Union[float, int],
        norm_type: Union[float, int] = 2.0,
        # filter_params_fn: Callable[[Any], Any] = None,
    ) -> torch.Tensor:
        """
        Clip all gradients at this point in time. The norm is computed over all
        gradients together, as if they were concatenated into a single vector.
        Gradients are modified in-place.

        Args:
            max_norm (float or int): max norm of the gradients
            norm_type (float or int): type of the used p-norm. Can be ``'inf'``
                for infinity norm.

        Returns:
            Total norm of the parameters (viewed as a single vector).

        .. note:: This is analogous to `torch.nn.utils.clip_grad_norm_` but
            handles the partitioning and multiple devices per rank under the
            hood. The default torch util is not applicable here, because each
            rank only has a partial view of all the grads in the model, so
            calling it in the OSS context would lead to different scaling being
            applied per subset of model parameters.

        .. warning:: This needs to be called on all ranks, since synchronization
            primitives will be used.
        """
        # We don't call torch.cuda.synchronize() here, since clipping can be
        # inside the train loop and we probably don't want to force a GPU-CPU sync.
        # _lazy_init should be sufficient, since it will force the other streams
        # to sync with the default stream (via _wait_for_previous_optim_step).
        self._lazy_init()
        assert self._is_root, "clip_grad_norm should only be called on the root (parent) instance"
        self.assert_state(TrainingState.IDLE)

        max_norm = float(max_norm)
        norm_type = float(norm_type)
        params_with_grad = self.params_with_grad
        if not self.children_share_process_group:
            raise NotImplementedError(
                "clip_grad_norm requires that all params share one process group. clip_grad_by_value_ should work"
            )
        # Computes the max norm for this shard's gradients and sync's across workers
        local_norm = calc_grad_norm(params_with_grad, norm_type).cuda()
        if norm_type == inf:
            total_norm = local_norm
            dist.all_reduce(total_norm, op=torch.distributed.ReduceOp.MAX, group=self.process_group)
        else:
            total_norm = local_norm ** norm_type
            dist.all_reduce(total_norm, group=self.process_group)
            total_norm = total_norm ** (1.0 / norm_type)

        if self.move_grads_to_cpu:
            total_norm = total_norm.cpu()
        # Now multiply each grad by (max_norm/total_norm), same as torch 1.7 https://tinyurl.com/3wtxhhqq)
        clip_coef = torch.tensor(max_norm, dtype=total_norm.dtype, device=total_norm.device) / (total_norm + 1e-6)
        if clip_coef < 1:

            # multiply by clip_coef
            for p in params_with_grad:
                p.grad.detach().mul_(clip_coef.to(p.grad.device))  # type: ignore

        return total_norm

    @torch.no_grad()
    def _shard_parameters_(self) -> None:
        """
        At initialization we wrap a module with full parameters and shard the
        parameters in-place. Sharding is implemented by viewing each parameter
        as a 1D Tensor and retaining only a single slice, where the slice size
        is determined by the number of data parallel workers.

        Wrapping modules with many small parameters (or with a very large data
        parallel world size) will result in many small parameter shards and slow
        performance. In this case it's better to set *``flatten_parameters``* to
        ``True``, so that all of the small parameters in the module are combined
        into a single contiguous Tensor and sharded once.

        After this initial sharding is complete, the user can initialize a
        ``torch.optim.Optimizer`` in the usual way, i.e.::

        .. code-block:: python

            optim = torch.optim.Adam(sharded_module.parameters(), lr=0.0001)

        The optimizer will see only a single slice of parameters and will thus
        allocate less memory for optimizer state, avoiding redundancy across
        data parallel workers.
        """
        self.numel_padded_per_param = []
        for p in self.params:
            assert not hasattr(p, "_is_sharded")
            assert p.is_floating_point()
            if self.mixed_precision:
                assert p.dtype == torch.float32

            # If world_size is 1, then we all-reduce grads instead of sharding.
            p._is_sharded = self.world_size > 1
            p._orig_size = p.data.size()

            if not p._is_sharded:
                self.numel_padded_per_param.append(0)
                continue
            p._is_sharded = True

            # Replace p.data with the relevant shard.
            orig_data = p.data
            p.data, num_padded = self._get_shard(p.data)
            self.numel_padded_per_param.append(num_padded)
            free_storage_(orig_data)
        assert len(self.numel_padded_per_param) == len(self.params)

    def _get_shard(self, tensor: torch.Tensor) -> Tuple[torch.Tensor, int]:
        """Return the local shard of a full tensor."""
        # Shard using torch.chunk to match all-gather/reduce-scatter.
        chunks = list(torch.flatten(tensor).chunk(self.world_size))
        while len(chunks) < self.world_size:
            chunks.append(chunks[0].new_empty(0))

        # Determine number of padding elements.
        num_to_pad = chunks[0].numel() - chunks[self.rank].numel()
        assert num_to_pad >= 0, num_to_pad

        shard = chunks[self.rank].clone()
        if num_to_pad > 0:
            shard = F.pad(shard, [0, num_to_pad])
        return shard, num_to_pad

    def extra_repr(self) -> str:
        repr = (
            f"world_size={self.world_size}, "
            f"flatten_parameters={self.flatten_parameters}, "
            f"mixed_precision={self.mixed_precision}, "
        )
        if self.verbose:
            repr = (
                f"rank={self.rank}, " + repr + f"reshard_after_forward={self.reshard_after_forward}, "
                f"fp32_compute_dtype={self.fp32_compute_dtype}, "
                f"fp32_buffer_dtype={self.fp32_buffer_dtype}, "
                f"fp32_reduce_scatter={self.fp32_reduce_scatter}, "
                f"compute_device={self.compute_device}"
                f"cpu_offload={self.move_params_to_cpu}, "
                f"move_grads_to_cpu={self.move_grads_to_cpu}, "
                f"state_dict_device={self.state_dict_device}, "
                f"no_broadcast_optim_state={self.no_broadcast_optim_state}"
                f"bucket_cap_mb={self.bucket_cap_mb}, "
                f"clear_autocast_cache={self.clear_autocast_cache}"
                f"force_input_to_fp32={self.force_input_to_fp32}"
            )
        return repr

    def __getattr__(self, name: str) -> Any:
        """Forward missing attributes to wrapped module."""
        try:
            return super().__getattr__(name)  # defer to nn.Module's logic
        except AttributeError:
            return getattr(self.module, name)

    def __getstate__(self) -> Dict[str, str]:
        """Serialize the state of the current FullyShardedDataParallel instance.

        Some properties are not serializable (e.g., process groups, streams), so
        we remove them and try to reconstruct them in :func:`__setstate__`.
        """
        state = copy.copy(self.__dict__)
        state["is_sharded"] = [p._is_sharded for p in self.params]
        state["orig_sizes"] = [p._orig_size for p in self.params]
        if state["process_group"] is not None:
            state["process_group"] = "MISSING"  # process_group isn't pickleable
        self._reset_lazy_init()
        return state

    def __setstate__(self, state: Dict[str, Any]) -> None:
        """Intercept state setting and perform needed changes on params."""
        super().__setstate__(state)

        def fixup(p: Parameter, is_sharded: bool, size: torch.Size) -> Parameter:
            assert isinstance(p, Parameter)
            p.data = p.data.clone()  # move tensors out of shared memory
            p._is_sharded = is_sharded
            p._orig_size = size
            return p

        self.params = [
            fixup(p, is_sharded, size) for p, is_sharded, size in zip(self.params, self.is_sharded, self.orig_sizes)
        ]
        del self.is_sharded
        del self.orig_sizes
        self._reset_lazy_init()

    @typing.overload
    def state_dict(
        self, destination: Mapping[str, torch.Tensor], prefix: str = ..., keep_vars: bool = ...
    ) -> Mapping[str, torch.Tensor]:
        ...

    @typing.overload
    def state_dict(self, prefix: str = ..., keep_vars: bool = ...) -> "OrderedDict[str, torch.Tensor]":
        ...

    # Since we have overloads above, we can use Any here.
    def state_dict(self, *args: Any, **kwargs: Any) -> Any:
        """
        Returns the whole (unsharded) state of the module. Parameters are not
        sharded, so the resulting state_dict can be loaded directly by the
        wrapped Module without any sharding-specific logic. Returned tensors
        will be full precision (e.g., FP32).

        .. warning:: This needs to be called on all ranks, since synchronization
            primitives will be used.
        """
        if torch.cuda.is_available():
            torch.cuda.synchronize()
        self._lazy_init()
        if self.mixed_precision:
            # Buffers dtype stays consistent with parameters.
            self._cast_buffers(dtype=torch.float32)

        if self._return_full_state_dict:
            if self.training_state != TrainingState.SUMMON_FULL_PARAMS:
                with self.summon_full_params(recurse=False, volatile=True):
                    state_dict = super().state_dict(*args, **kwargs)
            else:
                state_dict = super().state_dict(*args, **kwargs)
        else:
            if self.flatten_parameters:
                assert isinstance(self.module, FlattenParamsWrapper)
                state_dict = self.module.flat_state_dict(*args, **kwargs)
            else:
                state_dict = super().state_dict(*args, **kwargs)

        if self.move_params_to_cpu:
            for k in state_dict.keys():
                state_dict[k] = state_dict[k].cpu()

        if self.mixed_precision:
            # In case we are in mixed precision, restore buffers back to buffer_dtype.
            self._cast_buffers()
        return state_dict

    @typing.overload
    def local_state_dict(
        self, destination: Mapping[str, torch.Tensor], prefix: str = ..., keep_vars: bool = ...
    ) -> Mapping[str, torch.Tensor]:
        ...

    @typing.overload
    def local_state_dict(self, prefix: str = ..., keep_vars: bool = ...) -> "OrderedDict[str, torch.Tensor]":
        ...

    # Since we have overloads above, we can use Any here.
    def local_state_dict(self, *args: Any, **kwargs: Any) -> Any:
        """
        Returns the local (sharded) state of the module. Parameters are sharded,
        so the resulting state_dict can only be loaded after the Module has been
        wrapped with FullyShardedDataParallel.
        """
        with contextlib.ExitStack() as stack:
            # Tell any nested FSDP instances not to auto summon full params.
            for module in self.modules():  # includes self
                if isinstance(module, FullyShardedDataParallel):
                    stack.enter_context(module._no_return_full_state_dict())
            # We need to specially call FSDP's state_dict function in case
            # self.state_dict is a function from a child class of FSDP.
            return FullyShardedDataParallel.state_dict(self, *args, **kwargs)

    @contextlib.contextmanager
    def _no_return_full_state_dict(self) -> Generator:
        backup = self._return_full_state_dict
        self._return_full_state_dict = False
        try:
            yield
        finally:
            self._return_full_state_dict = backup

    def _load_state_dict(
        self, state_dict: Union[Dict[str, torch.Tensor], "OrderedDict[str, torch.Tensor]"], strict: bool = True
    ) -> NamedTuple:
        """
        Load a whole (unsharded) state_dict.

        .. warning:: This needs to be called on all ranks, since synchronization
            primitives will be used.
        """
        if self._return_full_state_dict:
            with self.summon_full_params():
                return self.module.load_state_dict(state_dict, strict)
        else:
            torch.cuda.synchronize()
            self._lazy_init()
            return self.module.load_state_dict(state_dict, strict)

    def load_state_dict(
        self, state_dict: Union[Dict[str, torch.Tensor], "OrderedDict[str, torch.Tensor]"], strict: bool = True
    ) -> NamedTuple:
        return self._load_state_dict(state_dict, strict)

    def load_local_state_dict(
        self, state_dict: Union[Dict[str, torch.Tensor], "OrderedDict[str, torch.Tensor]"], strict: bool = True
    ) -> NamedTuple:
        """Load a local (sharded) state_dict."""
        with contextlib.ExitStack() as stack:
            # Tell any nested FSDP instances not to auto summon full params.
            for module in self.modules():  # includes self
                if isinstance(module, FullyShardedDataParallel):
                    stack.enter_context(module._no_return_full_state_dict())
            output = self._load_state_dict(state_dict, strict)
        return output

    @contextlib.contextmanager
    def no_sync(self) -> Generator:
        """
        A context manager to disable gradient synchronizations across DDP
        processes. Within this context, gradients will be accumulated on module
        variables, which will later be synchronized in the first
        forward-backward pass after exiting the context.

        .. note:: This may result in higher memory usage because we will
            accumulate the full model gradients (instead of gradient shards)
            until the eventual sync.
        """
        self._lazy_init()
        assert self._is_root, "no_sync on inner FSDP is not supported"
        self.assert_state(TrainingState.IDLE)
        # This instance may wrap other FullyShardedDataParallel instances and we
        # need to set all of them to accumulate gradients.
        old_flags = []
        for m in self.modules():  # includes self
            if isinstance(m, FullyShardedDataParallel):
                old_flags.append((m, m._require_backward_grad_sync))
                m._require_backward_grad_sync = False
        try:
            yield
        finally:
            for m, old_flag in old_flags:
                m._require_backward_grad_sync = old_flag

    @contextlib.contextmanager
    def summon_full_params(self, recurse: bool = True, volatile: bool = False) -> Generator:
        """
        A context manager to expose full params for the current FSDP instance.
        Can be useful *after* forward/backward for a model to get the params for
        additional processing or checking. Parameters will be gathered in full
        precision (e.g., FP32).

        .. note:: This can be used on inner FSDPs.

        .. note:: This can *not* be used within a forward or backward pass. Nor
            can forward and backward be started from within this context.

        .. note:: The full parameters will be freed after the context manager
            exits; it is up to the caller to clone them if needed.

        .. note:: The full parameters can be modified, but only the portion
            corresponding to the local param shard will persist after the
            context manager exits (unless ``volatile=True``, in which case there
            are no guarantees about persistence).

        Args:
            recurse (bool, Optional): recursively summon all params for nested
                FSDP instances (default: True)
            volatile (bool, Optional): if ``True``, modifications to params are
                not guaranteed to persist after the context manager exists;
                enabling this can be slightly more efficient (default: False)
        """
        if recurse:
            with contextlib.ExitStack() as stack:
                # Summon all params for any nested FSDP instances.
                for module in self.modules():
                    if isinstance(module, FullyShardedDataParallel):
                        stack.enter_context(module.summon_full_params(recurse=False, volatile=volatile))
                # Yield to the caller, with full params in all nested instances.
                yield
            # Exiting from the ExitStack will re-shard params.
            return
        else:
            torch.cuda.synchronize()
            self._lazy_init()
            self.assert_state(TrainingState.IDLE)
            # Set the state so that we assert when trying to go into
            # forward/backward.
            self.training_state = TrainingState.SUMMON_FULL_PARAMS
            full_tensors = self._rebuild_full_params(force_full_precision=True)
            assert full_tensors is not None
            with contextlib.ExitStack() as stack:
                if self.flatten_parameters and self.module.is_flattened:
                    # Update flattened views to point to fully-sized tensors. We
                    # use self.params[0] instead of full_tensors since the
                    # latter may contain padding.
                    assert len(self.params) == 1
                    assert isinstance(self.module, FlattenParamsWrapper)
                    stack.enter_context(self.module.unflatten_params(recurse=False, flat_param=self.params[0]))
                try:
                    yield
                finally:
                    stack.close()
                    assert len(full_tensors) == len(self.params)
                    for p, (full_tensor, safe_to_free) in zip(self.params, full_tensors):
                        if not volatile:
                            # Copy any changes made to the full params back into
                            # the corresponding local shards.
                            local_shard, _ = self._get_shard(full_tensor)
                            p._fp32_shard.copy_(local_shard.view_as(p._fp32_shard))
                        if safe_to_free:
                            free_storage_(full_tensor)
                    self.has_full_params = False
                    self._use_fp32_param_shard()
                    self.training_state = TrainingState.IDLE

    def _reset_lazy_init(self) -> None:
        """Reset instance so :func:`_lazy_init` will run on the next forward."""
        self._is_root: Optional[bool] = None
        self._queue_wait_for_post_backward_closure: Optional[Callable] = None
        self._streams: Dict[str, torch.cuda.Stream] = {}
        self._reducer: Optional[ReduceScatterBucketer] = None
        for p in self.params:
            if hasattr(p, "_fp32_shard"):
                del p._fp32_shard  # reset _init_param_attributes

    def _lazy_init(self) -> None:
        """Initialization steps that should happen lazily, typically right
           before the first forward pass.
        """
        # Initialize param attributes lazily, in case the param's dtype or
        # device changes after __init__.
        for p in self.params:
            self._init_param_attributes(p)

        # Initialize _is_root and setup streams. These steps would ideally
        # happen in __init__, but _is_root can only be determined after the
        # entire model hierarchy is setup, thus we run it lazily.
        if self._is_root is None:
            self._set_is_root()
            self._setup_streams()

        if self._is_root:
            # Buffers stay on GPU, and don't get sharded. Since _cast_buffers
            # applies recursively, we only call this from the root instance.
            self._cast_buffers()

            # Don't free the full params for the outer-most (root) instance,
            # since those params will be needed immediately after for the
            # backward pass.
            self.reshard_after_forward = False

            # Due to the use of streams, we need to make sure the previous
            # ``optim.step()`` is done before we all-gather parameters.
            self._wait_for_previous_optim_step()

    @torch.no_grad()
    def _init_param_attributes(self, p: Parameter) -> None:
        """
        We manage several attributes on each Parameter instance. The first two
        are set by :func:`_shard_parameters_`:

            ``_is_sharded``: ``True`` if the Parameter is sharded or ``False``
                if the Parameter is intentionally not sharded (in which case we
                will all-reduce grads for this param).
            ``_orig_size``: the size of the original Parameter (before sharding)

        The remaining attributes are set here:
            ``_fp32_shard``: a single shard of the parameters in full precision
                (typically FP32, but this is dependent on the dtype of the model
                as it's passed in by the user). This can be on CPU or GPU
                depending on the value of *``cpu_offload``*.
            ``_fp16_shard``: if *``mixed_precision``* is ``True``, this will be
                a single shard of the parameters in FP16, used for all-gather.
            ``_full_param_padded``: the full weight (padded to be evenly
                divisible by ``world_size``), used for computation in the
                forward and backward pass. This will be resized in place and
                only materialized (via all-gather) as needed.
        """
        assert hasattr(p, "_is_sharded") and hasattr(p, "_orig_size")
        if hasattr(p, "_fp32_shard"):
            return

        # A single shard of the parameters in full precision.
        p._fp32_shard = p.data

        if self.mixed_precision:
            assert p._fp32_shard.dtype == torch.float32

            if self.move_params_to_cpu:
                assert p._fp32_shard.device == torch.device("cpu")
                # If we plan to keep the FP32 parameters on CPU, then pinning
                # memory allows us to later use non-blocking transfers when moving
                # the FP32 param shard to compute_device.
                p._fp32_shard = p._fp32_shard.pin_memory()
                p.data = p._fp32_shard

            # In mixed precision mode, we maintain a reduced precision
            # (typically FP16) parameter shard on compute_device for performing
            # the computation in the forward/backward pass. We resize the
            # storage to size 0 at init (here) and re-materialize (by copying
            # from _fp32_shard) as needed.
            p._fp16_shard = torch.zeros_like(p._fp32_shard, device=self.compute_device, dtype=self.compute_dtype)
            free_storage_(p._fp16_shard)
        else:
            p._fp16_shard = None  # use _fp32_shard

        # We also maintain a full-sized parameter of type self.compute_dtype
        # (FP16 for mixed_precision or FP32 otherwise). We resize the
        # storage to size 0 at init (here) and only materialize as needed. The
        # storage may contain padding elements so that it is evenly divisible by
        # world_size, although these padding elements will be removed before the
        # relevant computation.
        if p._is_sharded:
            p._full_param_padded = torch.zeros(
                p.data.numel() * self.world_size, device=self.compute_device, dtype=self.compute_dtype
            )
            free_storage_(p._full_param_padded)

        if self.move_grads_to_cpu:
            # We can optionally move the grad shard to CPU during the backward
            # pass. In this case, it's important to pre-allocate the CPU grad
            # shard in pinned memory so that we can do a non-blocking transfer.
            p._cpu_grad = torch.zeros_like(p.data, device="cpu").pin_memory()

    def _set_is_root(self) -> None:
        """If ``True``, implies that no other :class:`FullyShardedDataParallel`
        instance wraps this one. Called once by :func:`_lazy_init`.
        Also sets self.children_share_process_group = True if all child
        instances share the same process group. If some child instances use a
        different process group, self.clip_grad_norm_ will raise an error.
        """
        if self._is_root is not None:
            return
        # No FullyShardedDataParallel instance wraps this, else _is_root would be set to False.
        self._is_root = True
        assert self._queue_wait_for_post_backward_closure is None
        self._queue_wait_for_post_backward_closure = self._queue_wait_for_post_backward
        # As the root, we now set all children instances to False and
        # give them a closure to try to queue a wait_for_post_backward.
        self.children_share_process_group = True
        for n, m in self.named_modules():
            # `n != ""` excludes self.
            if n != "" and isinstance(m, FullyShardedDataParallel):
                # We relax the assert for non-root instance, when the nested inialized module is wrapped
                # again in FSDP later, for example after training to run inference.
                assert m._is_root is None or not m._is_root
                if m._is_root is None:
                    m._is_root = False
                    # When root instance doesn't have params, allow children instances
                    # to queue the post_backward hook.
                    #
                    # TODO (Min): we should think if we can have a empty param at the root
                    #             so that root always have a callback on the backward graph.
                    if not self._has_params:
                        assert m._queue_wait_for_post_backward_closure is None
                        m._queue_wait_for_post_backward_closure = self._queue_wait_for_post_backward
                if m.process_group != self.process_group:
                    self.children_share_process_group = False

                # if child instance in its own (smaller) world, that was probably an attempt to avoid OOM.
                # Therefore gathering this child's optim state will probably cause OOM, so we won't do it.
                m.no_broadcast_optim_state = m.no_broadcast_optim_state or (
                    (m.world_size == 1) and (m.world_size < self.world_size) and (m.process_group != self.process_group)
                )

    def _setup_streams(self) -> None:
        """Create streams to overlap data transfer and computation."""
        if len(self._streams) > 0 or not self._is_root:
            return

        if torch.cuda.is_available():
            # Stream to move main FP32 params (may be on CPU) to FP16 for forward.
            self._streams["fp32_to_fp16"] = torch.cuda.Stream()
            # Stream for all-gathering parameters.
            self._streams["all_gather"] = torch.cuda.Stream()
            # Stream for overlapping grad reduction with the backward pass.
            self._streams["post_backward"] = torch.cuda.Stream()

        # Helper for bucketing reduce-scatter ops. This is also shared with
        # children instances to improve bucket utilization.
        self._reducer = ReduceScatterBucketer(self.bucket_cap_mb)
        # We share streams with all children instances, which allows them to
        # overlap transfers across the forward pass without synchronizing with
        # the default stream.
        for n, m in self.named_modules():
            if n != "" and isinstance(m, FullyShardedDataParallel):
                m._streams = self._streams
                m._reducer = self._reducer

    def _wait_for_previous_optim_step(self) -> None:
        """
        The outer-most :class:`FullyShardedDataParallel` instance (i.e., the root
        instance) needs to synchronize with the default stream to ensure the
        previous optimizer step is done.
        """
        if not torch.cuda.is_available():
            return
        if self.mixed_precision:
            self._streams["fp32_to_fp16"].wait_stream(torch.cuda.current_stream())
        else:
            self._streams["all_gather"].wait_stream(torch.cuda.current_stream())

    def forward(self, *args: Any, **kwargs: Any) -> torch.Tensor:
        self._lazy_init()

        # Start of a forward pass.
        self.training_state = TrainingState.FORWARD

        # For root and mixed precision, we convert the input to FP16 (no_grad is needed for
        # the conversion).
        if self._is_root and self.mixed_precision:
            args, kwargs = cast_floats_to_right_precision(True, True, *args, **kwargs)

        # If enabled, convert the input to FP32 if we are in full precision.
        # no_grad is not used because the input might be for a non-root instance,
        # which mean autograd needs to go through the conversion.
        if self.force_input_to_fp32 and not self.mixed_precision:
            args, kwargs = cast_floats_to_right_precision(False, False, *args, **kwargs)

        # All-gather full parameters. This will also transfer FP32 parameters to
        # ``self.compute_dtype`` (e.g., FP16 if *mixed_precision* is ``True``).
        self._rebuild_full_params()

        # Register backward hooks to reshard params and reduce-scatter grads.
        # These need to be re-registered every forward pass.
        self._register_post_backward_hooks()

        outputs = self.module(*args, **kwargs)

        if self.reshard_after_forward:
            self._free_full_params()
            if self.mixed_precision:
                self._free_fp16_param_shard()

        # Switch to main FP32 param shard. We maintain this invariant throughout
        # the code, i.e., ``p.data == p._fp32_shard`` after each function. This
        # also ensures that after the first forward, the optimizer state will be
        # initialized with the correct dtype and (sharded) size, since optimizer
        # state is typically initialized lazily in ``optim.step()``.
        self._use_fp32_param_shard()

        # Register pre-backward hooks to all-gather the params for the backward
        # pass (if output's grad was needed). This won't register anything if
        # we are in eval mode.
        #
        # Some model does forward pass multiple times, we need to register the
        # pre-backward hook on every output since the last output's hook has to
        # fire first to setup for backward. However, we use ``self._pre_backward_hook_has_run``
        # to prevent repeated overhead from multiple hook callbacks.
        outputs = self._register_pre_backward_hooks(outputs)

        # Done with a forward pass.
        self.training_state = TrainingState.IDLE

        # Only need to clear cache during forward. During backward, the cache is not used.
        # TODO (Min): Future PyTorch versions may provide a way to completely disable this
        #     cache. Update this when that's available.
        if self.clear_autocast_cache:
            torch.clear_autocast_cache()

        return outputs

    def _register_pre_backward_hooks(self, outputs: Any) -> Any:
        """Register pre-backward hook to run before the wrapped module's
        backward. Hooks should be attached to all outputs from the forward.

        Returns:
            outputs: new outputs with hooks registered if they requires gradient.
        """
        if not torch.is_grad_enabled():
            return outputs  # don't register hooks if grad isn't enabled

        def _pre_backward_hook(*unused: Any) -> None:
            if self._pre_backward_hook_has_run:
                return  # only run once (from multiple outputs or multiple forward passes)
            self._pre_backward_hook_has_run = True

            # Start of a backward pass.
            self.assert_state([TrainingState.IDLE, TrainingState.BACKWARD_PRE])
            self.training_state = TrainingState.BACKWARD_PRE

            # All-gather full parameters.
            if self.reshard_after_forward:
                self._rebuild_full_params()
            else:
                self._use_full_params()

            # Make sure p.grad has the correct size/device (or set it to None).
            self._prep_grads_for_backward()

        def _register_hook(t: torch.Tensor) -> torch.Tensor:
            if t.requires_grad:
                t.register_hook(_pre_backward_hook)
            return t

        # Attach hooks to Tensor outputs.
        outputs = apply_to_tensors(_register_hook, outputs)

        return outputs

    def _register_post_backward_hooks(self) -> None:
        """
        Register backward hooks to reshard params and reduce-scatter grads.

        This is called during forward pass. The goal is to attach a hook
        on each of the parameter's gradient generating function (``grad_acc``
        below) so that the hook is called *after* all gradients for that
        param are computed.

        Goals:

        1. We want the hook to fire once and only once *after* all gradients
        are accumulated for a param.
        2. If it fires more than once, we end up incorrectly shard the grad
        multiple times. (could lead to dimension too small)
        3. If it fires once but too early or doesn't fire, we leave gradients
        unsharded. (could lead to dimension too large)

        Due to multiple-pass forward, this function can be called on
        the same parameter multiple times in a single forward pass. If we register
        the hook multiple time, we end up getting called multiple times. We
        could try to get a new hook every time and delete the previous one
        registered. However, due to *unknown reason* (I have debugged it for
        a long time!), in mixed precision mode, we get two different ``grad_acc``
        objects below during different calls of this function (in the same
        forward pass). If we keep the last one, the hook end up firing too
        early. In full precision mode, we luckily get the *same* ``grad_acc``
        object, so deleting and re-registering still ensured the hook fire
        once after all gradients are generated.

        Empirically, keep the first hook register per forward pass seems to
        work the best. We do need to remove the hook at the end of the
        backward pass. Otherwise, the next forward pass will not register
        a new hook, which is needed for a new forward pass.
        """
        if not torch.is_grad_enabled():
            return  # don't register grad hooks if grad isn't enabled
        if self._is_root:
            # This actually means that only root instance has this field
            # defined. Accidentally accessing this field will assert on all
            # other instances, giving us a nice bug checker.
            self._post_backward_callback_queued = False
        for p in self.params:
            if p.requires_grad:
                if hasattr(p, "_shard_bwd_hook"):
                    continue
                # Register a hook on the first call, empirically, autograd
                # fires it at the end for this param, which makes sense.
                p_tmp = p.expand_as(p)  # Get a grad_fn on p_tmp.
                grad_acc = p_tmp.grad_fn.next_functions[0][0]  # Gets its GradAccumulation object.
                handle = grad_acc.register_hook(functools.partial(self._post_backward_hook, p))
                p._shard_bwd_hook = (grad_acc, handle)

    @torch.no_grad()
    def _post_backward_hook(self, param: Parameter, *unused: Any) -> None:
        """
        At the start of :func:`_post_backward_hook`, ``param.grad`` contains the
        full gradient for the local batch. The reduce-scatter op will replace
        ``param.grad`` with a single shard of the summed gradient across all
        GPUs. This shard will align with the current GPU rank. For example::

            before reduce_scatter:
                param.grad (GPU #0): [1, 2, 3, 4]
                param.grad (GPU #1): [5, 6, 7, 8]

            after reduce_scatter:
                param.grad (GPU #0): [6, 8]    # 1+5, 2+6
                param.grad (GPU #1): [10, 12]  # 3+7, 4+8

        The local GPU's ``optim.step`` is responsible for updating a single
        shard of params, also corresponding to the current GPU's rank. This
        alignment is created by :func:`_shard_parameters_`, which ensures that
        the local optimizer only sees the relevant parameter shard.
        """
        # First hook callback will see PRE state. If we have multiple params,
        # then subsequent hook callbacks will see POST state. When checkpoint
        # fwd counter is used, IDLE is also possible since the pre-backward hook
        # is not triggered (see ``auto_wrap_bn`` below, we have to use
        # FSDP(checkpoint(conv, FSDP(bn), ...)), with reshard_after_forward=False).
        if hasattr(self, "_checkpoint_fwd_counter"):
            self.assert_state([TrainingState.BACKWARD_PRE, TrainingState.BACKWARD_POST, TrainingState.IDLE])
        else:
            self.assert_state([TrainingState.BACKWARD_PRE, TrainingState.BACKWARD_POST])
        self.training_state = TrainingState.BACKWARD_POST
        if param.grad is None:
            return

        if param.grad.requires_grad:
            raise RuntimeError("FullyShardedDataParallel only works with gradients that don't require gradients")

        # If this is a checkpointed module, we check if the following
        # counter reaches 0. If not, it is not the final backward call
        # for this module yet. Therefore, we early return in that case.
        if hasattr(self._fsdp_wrapped_module, "_checkpoint_fwd_counter"):
            if self._fsdp_wrapped_module._checkpoint_fwd_counter != 0:
                return

        if self._require_backward_grad_sync or self.reshard_after_forward:
            # Free full params. As a special case, we don't free the full params
            # when in a ``no_sync`` context (as inversely indicated by
            # ``self._require_backward_grad_sync``), since the params will not
            # get updated before the next forward.
            self._free_full_params([param])

        if self.mixed_precision:
            # This is a no-op if reshard_after_forward is True, since we already
            # free the param shard when rebuilding the full params in the
            # pre_backward_hook.
            self._free_fp16_param_shard([param])

        # Switch to FP32 shard after backward.
        self._use_fp32_param_shard([param])

        # (try to) Enqueue a callback at the end of the backward pass to ensure that all
        # post-backward work has finished. We only need one callback and all instances
        # of FSDP (root and children) make this attempt here to queue to ensure it is queued
        # no matter which instance(s) has(have) params.
        assert self._queue_wait_for_post_backward_closure is not None or not self._is_root
        if self._queue_wait_for_post_backward_closure is not None:
            self._queue_wait_for_post_backward_closure()

        if not self._require_backward_grad_sync:
            return

        # Wait for all work in the current stream to finish, then start the
        # reductions in post_backward stream.
        self._streams["post_backward"].wait_stream(torch.cuda.current_stream())
        with torch.cuda.stream(self._streams["post_backward"]):
            orig_grad_data = param.grad.data

            if self.mixed_precision and self.fp32_reduce_scatter:
                # Cast grad to FP32.
                param.grad.data = param.grad.data.to(param.dtype)

            if self.gradient_predivide_factor > 1:
                # Average grad by world_size for consistency with PyTorch DDP.
                param.grad.data.div_(self.gradient_predivide_factor)

            callback_fn = functools.partial(self._post_reduction_hook, param)
            if param._is_sharded:
                assert param._is_sharded
                assert self._reducer is not None
                grad_chunks = chunk_and_pad(param.grad.data, self.world_size)
                self._reducer.reduce_scatter_async(grad_chunks, group=self.process_group, callback_fn=callback_fn)
            else:
                # Currently the only way for _is_sharded to be False is if
                # world_size == 1. This could be relaxed in the future, in which
                # case grads should be all-reduced here.
                assert self.world_size == 1
                callback_fn(param.grad.data)

            # After _post_backward_hook returns, orig_grad_data will eventually
            # go out of scope, at which point it could otherwise be freed for
            # further reuse by the main stream while the div/reduce_scatter/copy
            # are underway in the post_backward stream. See:
            # github.com/NVIDIA/apex/blob/master/apex/parallel/distributed.py
            orig_grad_data.record_stream(self._streams["post_backward"])

    def _post_reduction_hook(self, param: Parameter, reduced_grad: torch.Tensor) -> None:
        """Hook to call on each param after the reduce-scatter."""
        assert torch.cuda.current_stream() == self._streams["post_backward"]
        assert param.grad is not None
        self.assert_state(TrainingState.BACKWARD_POST)
        param.grad.data = reduced_grad
        if self.gradient_postdivide_factor > 1:
            # Average grad by world_size for consistency with PyTorch DDP.
            param.grad.data.div_(self.gradient_postdivide_factor)
        # Cast grad to param's dtype (typically FP32). Note: we do this
        # before the move_grads_to_cpu step so that this entire hook remains
        # non-blocking. The downside is a bit more D2H transfer in that case.
        if self.mixed_precision:
            orig_param_grad_data = param.grad.data
            param.grad.data = param.grad.data.to(dtype=param.data.dtype)
            # Don't let this memory get reused until after the transfer.
            orig_param_grad_data.record_stream(torch.cuda.current_stream())
        # Optionally move gradients to CPU, typically used if one is running
        # the optimizer on the CPU.
        if self.move_grads_to_cpu:
            param._cpu_grad.copy_(param.grad.data, non_blocking=False)
            # Don't let this memory get reused until after the transfer.
            param.grad.data.record_stream(torch.cuda.current_stream())
            param.grad.data = param._cpu_grad

    def _queue_wait_for_post_backward(self) -> None:
        """Try to queue a `wait_for_post_backward` callback.

        Only called on root and only queue one callback. But can be called by
        children FSDPs via a closure in case the root instance doesn't own any
        params.
        """
        assert self._is_root
        self.assert_state([TrainingState.BACKWARD_PRE, TrainingState.BACKWARD_POST])
        if not self._post_backward_callback_queued:
            self._post_backward_callback_queued = True
            Variable._execution_engine.queue_callback(self._wait_for_post_backward)

    @torch.no_grad()
    def _wait_for_post_backward(self) -> None:
        """Wait for post-backward to finish. Only called on root instance."""
        assert self._is_root
        if self._has_params:
            self.assert_state(TrainingState.BACKWARD_POST)
        else:
            self.assert_state(TrainingState.BACKWARD_PRE)

        if self._require_backward_grad_sync:
            # Flush any unreduced buckets in the post_backward stream.
            with torch.cuda.stream(self._streams["post_backward"]):
                assert self._reducer is not None
                self._reducer.flush()
            torch.cuda.current_stream().wait_stream(self._streams["post_backward"])
            if self.move_grads_to_cpu:
                # Wait for the non-blocking GPU -> CPU grad transfers to finish.
                torch.cuda.current_stream().synchronize()

        # A backward pass is done, clean up below.

        # Free reducer buffers.
        if self._reducer is not None:
            self._reducer.teardown()

        def _remove_shard_bwd_hook(fsdp_module: FullyShardedDataParallel) -> None:
            """Helper used below on all fsdp modules."""
            for p in fsdp_module.params:
                if p.requires_grad:
                    if hasattr(p, "_shard_bwd_hook"):
                        assert len(p._shard_bwd_hook) == 2, len(p._shard_bwd_hook)
                        p._shard_bwd_hook[1].remove()
                        delattr(p, "_shard_bwd_hook")

        # Update root and nested FSDP's hooks and flags.
        for m in self.modules():  # includes self
            if isinstance(m, FullyShardedDataParallel):
                _remove_shard_bwd_hook(m)
                m._pre_backward_hook_has_run = False
                if any(p.requires_grad for p in m.parameters()):
                    if m._has_params:
                        m.assert_state(TrainingState.BACKWARD_POST)
                    else:
                        m.assert_state(TrainingState.BACKWARD_PRE)
                else:
                    # Unlikely case. When `m` and its children has no params or has params but
                    # none with `requires_grad==True`, then m's pre-backward and post-backward
                    # hooks aren't called by autograd. Therefore, it is in IDLE state.
                    m.assert_state(TrainingState.IDLE)
                m.training_state = TrainingState.IDLE

    @torch.no_grad()
    def _rebuild_full_params(self, force_full_precision: bool = False) -> Optional[List[Tuple[torch.Tensor, bool]]]:
        """
        Gather all shards of params.

        Args:
            force_full_precision (bool, Optional): by default params will be gathered
                in ``compute_dtype`` (e.g., FP16), unless *force_full_precision* is
                ``True``, in which case they will be gathered in full precision
                (e.g., FP32), possibly in fresh storage. The parameter that's being
                rebuilt will end up in full precision as well.

        Returns:
            A list of tuples, where the first element is the full-sized param
            and the second element is a bool indicating if it's safe for the
            caller to free the full-sized param. This will be ``None`` if
            ``force_full_precision=False`` and the full params are already gathered.
        """
        output_tensors: List[Tuple[torch.Tensor, bool]] = []

        def update_p_data(custom_output_tensor: Optional[torch.Tensor] = None) -> None:
            """
            Helper function to update p.data pointer.

            Args:
                custom_output_tensor (torch.Tensor, Optional): if not None, this
                tensor contains the data we just gathered.
            """
            if custom_output_tensor is not None:
                assert p._is_sharded
                p.data = custom_output_tensor
                output_tensors.append((p.data, True))
            elif not p._is_sharded:
                if self.mixed_precision and not force_full_precision:
                    p.data = p._fp16_shard
                    output_tensors.append((p.data, True))
                else:
                    # Here p.data == p._fp32_shard, so it's not safe to free.
                    output_tensors.append((p.data, False))
            else:
                p.data = p._full_param_padded
                output_tensors.append((p.data, True))
            # Trim any padding and reshape to match original size.
            p.data = p.data[: p._orig_size.numel()].view(p._orig_size)

        # Early exit if we already have full params and don't need full precision.
        if self.has_full_params and not force_full_precision:
            for p in self.params:
                update_p_data()
            return output_tensors

        self.has_full_params = True

        with torch.cuda.stream(self._streams["all_gather"]):
            if self.mixed_precision and not force_full_precision:
                self._cast_fp32_param_shards_to_fp16()

            for p in self.params:
                if not p._is_sharded:  # e.g., when world_size == 1
                    update_p_data()
                else:
                    # If self.move_params_to_cpu and force_full_precision, we need to cast
                    # the FP32 CPU param to CUDA for the all-gather.
                    p_data = p.data.to(p._full_param_padded.device)

                    p_size = p._full_param_padded.size()
                    assert p_size.numel() % self.world_size == 0
                    if self.mixed_precision and force_full_precision:
                        # Allocate fresh tensor in full precision since we are in
                        # mixed precision and full precision rebuild is asked.
                        output_tensor = p_data.new_zeros(p_size)
                    else:
                        if p._full_param_padded.storage().size() != p_size.numel():
                            # Allocate based on full size from all shards.
                            alloc_storage_(p._full_param_padded, size=p_size)
                        output_tensor = p._full_param_padded

                    # Fill output_tensor with (p.data for each shard in self.world_size)
                    chunks = list(output_tensor.chunk(self.world_size))
                    dist.all_gather(chunks, p_data, group=self.process_group)

                    # Set p.data = output_tensor (with padding trimmed)
                    update_p_data(output_tensor)

                    if self.mixed_precision and not force_full_precision:
                        self._free_fp16_param_shard([p])
        torch.cuda.current_stream().wait_stream(self._streams["all_gather"])
        return output_tensors

    @torch.no_grad()
    def _use_full_params(self) -> None:
        """
        Switch p.data pointers to use the full params.

        Note: this assumes full params are already gathered.
        """
        assert self.has_full_params
        for p in self.params:
            if not p._is_sharded:
                if self.mixed_precision:
                    assert p._fp16_shard.storage().size() != 0
                    p.data = p._fp16_shard
            else:
                assert p._full_param_padded.storage().size() != 0
                p.data = p._full_param_padded[: p._orig_size.numel()].view(p._orig_size)

    @torch.no_grad()
    def _prep_grads_for_backward(self) -> None:
        """Make sure p.grad has the correct size/device, otherwise set it to None."""
        for p in self.params:
            if p.grad is not None and (p.grad.size() != p._orig_size or p.grad.device != p.data.device):
                p.grad = None

    @torch.no_grad()
    def _free_full_params(self, params: Optional[List[Parameter]] = None) -> None:
        """Free up storage for full parameters."""
        if params is None:
            params = self.params
        self.has_full_params = False
        current_stream = torch.cuda.current_stream()
        for p in params:
            if not p._is_sharded:  # e.g., world_size == 1
                if self.mixed_precision:
                    self._free_fp16_param_shard([p])
                continue
            # Don't let PyTorch reuse this memory until all work in the current
            # stream is complete.
            p._full_param_padded.record_stream(current_stream)
            # There may be external references to the Tensor Storage that we
            # can't modify, such as references that are created by
            # ctx.save_for_backward in the forward pass. Thus when we
            # unshard parameters, we should reuse the original Tensor
            # Storage object and unshard it in-place. For now, just resize
            # the Storage to 0 to save memory.
            free_storage_(p._full_param_padded)

    @torch.no_grad()
    def _use_fp32_param_shard(self, params: Optional[List[Parameter]] = None) -> None:
        """Use FP32 shard for a list of params."""
        if params is None:
            params = self.params
        for p in params:
            p.data = p._fp32_shard

    @torch.no_grad()
    def _cast_fp32_param_shards_to_fp16(self, params: Optional[List[Parameter]] = None) -> None:
        """Cast FP32 param shard to FP16 for a list of params."""
        if params is None:
            params = self.params
        with torch.cuda.stream(self._streams["fp32_to_fp16"]):
            for p in params:
                assert p._fp16_shard is not None
                alloc_storage_(p._fp16_shard, size=p._fp32_shard.size())
                p._fp16_shard.copy_(
                    # If cpu_offload is True, this will be non-blocking because
                    # _fp32_shard is pinned, otherwise it's a no-op.
                    p._fp32_shard.to(p._fp16_shard.device, non_blocking=True)
                )
                p.data = p._fp16_shard
        torch.cuda.current_stream().wait_stream(self._streams["fp32_to_fp16"])

    @torch.no_grad()
    def _free_fp16_param_shard(self, params: Optional[List[Parameter]] = None) -> None:
        """Free storage for FP16 shards for a list of params."""
        if params is None:
            params = self.params
        current_stream = torch.cuda.current_stream()
        for p in params:
            if p._fp16_shard is not None:
                # _fp16_shard is allocated in "fp32_to_fp16" stream, so we can't
                # free it until the work in the current stream completes.
                p._fp16_shard.record_stream(current_stream)
                free_storage_(p._fp16_shard)

    def assert_state(self, state: Union[TrainingState, List[TrainingState]]) -> None:
        """Assert we are in the given state."""
        # Since assert can be turned off and this error checking
        # is really important, we use explicit error checking
        # and raise a ValueError if needed.
        if isinstance(state, TrainingState):
            state = [state]
        if self.training_state not in state:
            msg = f"expected to be in states {state} but current state " f"is {self.training_state}"
            # In case we are failing in the context of autograd hook, asserting
            # may not generate useful msg. So, let's print it to be sure.
            if self.rank == 0:
                print(f"Asserting FSDP instance is: {self}")
                print(f"ERROR: {msg}")
                traceback.print_stack()
            raise ValueError(msg)

    def _broadcast_pad_info_to_r0(self) -> List[List[List[int]]]:
        """Collect [x.numel_padded_per_param for x in self._fsdp_instances] from teach rank."""
        dummy_tensor = torch.tensor([0], dtype=torch.uint8, device=self.compute_device)
        world_pad_info: List[List[List[int]]] = []  # this will contain values from the whole world.
        for rank in range(self.world_size):
            if rank == self.rank:
                pad_info = [m.numel_padded_per_param for m in self._fsdp_instances]
            else:
                pad_info = dummy_tensor  # type: ignore
            pad_info = broadcast_object(
                pad_info, src_rank=rank, group=self.process_group, dist_device=self.compute_device
            )
            if self.rank == 0:
                world_pad_info.append(pad_info)  # type: ignore
        return world_pad_info

    def _gather_optim_state(
        self, sd_state: Dict[int, Dict[str, Any]]
    ) -> Tuple[Dict[int, Dict[str, List]], Dict[int, Dict[str, List]]]:
        """For each value in state[i], if the value is a tensor, collect it from the world. Else use rank 0's entry."""
        gathered_state: Dict[int, Dict[str, List[Any]]] = {}
        singleton_state: Dict[int, Dict[str, List[Any]]] = {}  # Dimensionless tensor
        for k, v in sd_state.items():
            gathered_state[k] = {}
            singleton_state[k] = {}
            desired_buffer_size = self._fsdp_instances[k].flat_param._full_param_padded.size()  # type: ignore
            buffer = None  # for sharded tensors
            singleton_buffer = None  # for singleton tensors
            for buffer_name, t in v.items():
                if torch.is_tensor(t):
                    t = t.to(self.compute_device)

                if ou.is_singleton_tensor(t):
                    if singleton_buffer is None:
                        singleton_buffer = list(t.new_zeros(self.world_size).chunk(self.world_size))
                    dist.all_gather(singleton_buffer, t, group=self.process_group)
                    if self.rank == 0:
                        singleton_state[k][buffer_name] = [x.cpu().squeeze() for x in singleton_buffer]
                        assert ou.is_singleton_tensor(singleton_state[k][buffer_name][0])
                elif torch.is_tensor(t):
                    if buffer is None:
                        buffer = list(t.new_zeros(*desired_buffer_size).chunk(self.world_size))
                    dist.all_gather(buffer, t, group=self.process_group)
                    if self.rank == 0:
                        gathered_state[k][buffer_name] = [x.cpu() for x in buffer]
                elif self.rank == 0:  # Add non tensor state
                    gathered_state[k][buffer_name] = [t]

        return gathered_state, singleton_state

    def gather_full_optim_state_dict(self, optim: torch.optim.Optimizer, **ignored: Dict) -> Optional[Dict[str, Any]]:
        """Return the last known global optimizer state. The returned state is compatible with Pytorch, in that the
        sharded properties are not exposed. Multiple parameter groups are not yet supported.

        This should be called only on the root FSDP instance.
        Nested FSDP instances are supported as long as they have the same world_size as the parent or world_size=1.

        Args:
            optim (Optimizer): an optimizer instance for this FSDP rank. Its state_dict is
                        used in the consolidation. However, its state is not modified.

        Returns:

            * A dict with four entries (On rank zero, other workers return ``None``)
                * state - a dict holding gathered optimization state, 1 entry per unflat parameter
                * param_groups - a dict containing the 1 parameter group
                * param_id_map - global (unflat) to local (flat) id mapping
                * uncollected_local_ids - keys in the state dict that were not broadcast

        """
        if not self.flatten_parameters:
            raise NotImplementedError("optim state dict requires flatten_parameters=True")

        self._lazy_init()
        sd = self._remove_uncollectable_params_from_optim_state_dict(optim.state_dict())
        assert set(sd.keys()) == {"param_groups", "state"}, f'{set(sd.keys())} != {"param_groups", "state"}'
        assert len(sd["param_groups"]) == 1, "Param groups are not supported"
        # We use all_gather to consolidate OSD['state'] and broadcast to consolidate the other keys (like param_groups)
        state, singleton_state = self._gather_optim_state(sd.pop("state"))
        pad_info = self._broadcast_pad_info_to_r0()
        if self.rank != 0:
            return None
        # Unify the shard states by concatenating tensors and unflattening params
        new_state_dict = ou.build_unflat_state_dict(
            self._fsdp_instances, pad_info, state, singleton_state, self.uncollected_opt_state, sd["param_groups"]
        )
        self.uncollected_opt_state = {}
        assert "uncollected_local_ids" in new_state_dict
        return new_state_dict

    @property
    def _fsdp_instances(self) -> List[nn.Module]:
        """Returns all fsdp modules in self.modules() including self."""
        return [m for m in self.modules() if isinstance(m, FullyShardedDataParallel)]

    def _remove_uncollectable_params_from_optim_state_dict(self, osd: Dict) -> Dict:
        uncollected_ids = [i for i, m in enumerate(self._fsdp_instances) if m.no_broadcast_optim_state]
        new_dct = {"state": {k: v for k, v in osd["state"].items() if k not in uncollected_ids}}
        if self.rank == 0:
            # Save placeholders for uncollected opt state to keep the same unflat OSD format, and move them to CPU.
            self.uncollected_opt_state = {
                k: recursive_copy_to_device(v, non_blocking=False, device=torch.device("cpu"))
                for k, v in osd["state"].items()
                if k in uncollected_ids
            }

        pg = copy.deepcopy(osd["param_groups"])
        new_dct["param_groups"] = pg
        return new_dct

    def get_shard_from_optim_state_dict(self, full_optim_state_dict: Dict[str, Any]) -> Dict[str, Any]:
        """Get the portion of the optimizer state dict associated with the shard

        This can be used to get the right sharded optimizer state to be loaded
        into the sharded optimizer for this FSDP rank.

        Args:
            full_optim_state_dict (dict): consolidated optimizer state returned by ``gather_full_optim_state``, or loaded from a checkpoint.

        Returns:
            (dict): a shard of the optimizer state.
        """
        # Assert nesting is the same as it was at save time
        instance_list = self._fsdp_instances
        ou.check_param_counts_before_sharding(full_optim_state_dict, len(instance_list))
        ids_not_to_shard = copy.deepcopy(full_optim_state_dict["uncollected_local_ids"])
        if self.flatten_parameters:
            full_optim_state_dict = ou.flatten_optim_state_dict(full_optim_state_dict)
            assert len(full_optim_state_dict["state"]) in (
                0,
                len(instance_list),
            ), f'{len(full_optim_state_dict["state"])}, {len(instance_list)}'

        # get the portion of dict associated with the shard, in place
        for id, s in full_optim_state_dict["state"].items():
            for k, v in s.items():
                if torch.is_tensor(v) and id not in ids_not_to_shard:
                    v_shard, _ = self._get_shard(v)
                elif isinstance(v, list) and ou.is_singleton_tensor(v[0]):
                    # if we are resuming on larger world size, take first entry
                    v_shard = v[0] if self.rank >= len(v) else v[self.rank]
                    assert ou.is_singleton_tensor(v_shard)
                else:
                    v_shard = v  # don't shard entries that are not tensors
                full_optim_state_dict["state"][id][k] = v_shard

        return full_optim_state_dict

    def _print_r0(self, msg: str, restart: bool = False) -> None:
        """Debugging utility to print memory usage stats nicely on rank 0"""
        if restart:
            self._tstart = time.time()
        if self.rank == 0:
            gb_denom = 1024 ** 3
            logging.info(
                f"{msg} cur={torch.cuda.memory_allocated()/gb_denom: .4f} GB, "
                f"max={torch.cuda.max_memory_allocated()/gb_denom: .4f} GB, "
                f"t={time.time()-self._tstart: .1f}"
            )

    # Note: This property will be deprecated in an upcoming release in favor of `move_params_to_cpu`.
    @property
    def cpu_offload(self) -> bool:
        return self.move_params_to_cpu


def _get_default_cuda_device(module: nn.Module) -> torch.device:
    """Try to infer CUDA device from module parameters."""
    try:
        compute_device = next(module.parameters()).device
        if compute_device.type == "cuda":
            return compute_device
    except StopIteration:
        pass
    # Fall back to current CUDA device
    return torch.device("cuda")


def cast_floats_to_right_precision(to_fp16: bool, no_grad: bool, *args: Any, **kwargs: Any) -> Tuple[Any, Any]:
    """
    Cast floating point Tensors in *args or **kwargs to FP16 or FP32 if they are not.
    We also retain the requires_grad flag so that casting doesn't affect the autograd graph.
    """

    def fn_fp16(x: torch.Tensor) -> torch.Tensor:
        if x.dtype is torch.float32:
            y = x.half()
            if x.is_leaf:
                y.requires_grad = x.requires_grad
            return y
        return x

    def fn_fp32(x: torch.Tensor) -> torch.Tensor:
        if x.dtype is torch.float16:
            y = x.float()
            if x.is_leaf:
                y.requires_grad = x.requires_grad
            return y
        return x

    fn = fn_fp16 if to_fp16 else fn_fp32
    context = torch.no_grad() if no_grad else contextlib.suppress()
    with context:  # type: ignore
        return apply_to_tensors(fn, args), apply_to_tensors(fn, kwargs)


def free_storage_(data: torch.Tensor) -> None:
    """Free underlying storage of a Tensor."""
    if data.storage().size() > 0:
        # Since we're modifying the Tensor's Storage directly, make sure the Tensor
        # is the sole occupant of the Storage.
        assert data.storage_offset() == 0
        data.storage().resize_(0)


@torch.no_grad()
def alloc_storage_(data: torch.Tensor, size: torch.Size) -> None:
    """Allocate storage for a tensor."""
    if data.storage().size() == size.numel():  # no need to reallocate
        return
    assert data.storage().size() == 0
    data.storage().resize_(size.numel())


def _post_state_dict_hook(
    module: FullyShardedDataParallel, state_dict: "OrderedDict[str, torch.Tensor]", prefix: str, *args: Any
) -> "OrderedDict[str, torch.Tensor]":
    # Assuming we are in a ``summon_full_params()`` context, we need to clone
    # each tensor so that it does not get freed (in-place) when the context
    # exits. At the same time, this hook can be called multiple times
    # recursively, so we need to make sure that we only clone each tensor at
    # mostonce. Thus we add an attribute on the tensor called "_has_been_cloned"
    # which keeps track of tensors that are no longer at risk of being freed.
    for key in state_dict.keys():
        if not key.startswith(prefix) or getattr(state_dict[key], "_has_been_cloned", False):
            continue
        if state_dict[key].device.type != module.state_dict_device.type:
            state_dict[key] = state_dict[key].to(device=module.state_dict_device)
            state_dict[key]._has_been_cloned = True
        elif module.training_state == TrainingState.SUMMON_FULL_PARAMS:
            # We copy the state_dict since full param will be freed after we
            # exit the ``summon_full_params()`` context.
            state_dict[key] = state_dict[key].clone()
            state_dict[key]._has_been_cloned = True

    # Remove "_fsdp_wrapped_module." prefix
    replace_by_prefix_(state_dict, prefix + "_fsdp_wrapped_module.", prefix)
    return state_dict


def _pre_load_state_dict_hook(
    state_dict: Union[Dict[str, torch.Tensor], "OrderedDict[str, torch.Tensor]"], prefix: str, *args: Any
) -> None:
    replace_by_prefix_(state_dict, prefix, prefix + "_fsdp_wrapped_module.")


########################################################################################
# Below are APIs used together with FSDP, but not directly part of FSDP.
########################################################################################


def auto_wrap_bn(
    module: nn.Module,
    single_rank_pg: bool = False,
    process_group: Optional[ProcessGroup] = None,
    fsdp_config: Optional[Dict[str, Any]] = None,
) -> nn.Module:
    """
    Auto wrap all BatchNorm (BN) instances with a safer FSDP, esp. when convert
    to sync BN is used and the outer FSDP is flattening.

    We put BN in is own full precision, unflatten, single GPU group FSDP.  Note, SyncBNs still have
    a group size == world_size. The input and output for BN are still FP16 in mixed precision mode.
    See ``keep_batchnorm_fp32`` here: https://nvidia.github.io/apex/amp.html

    This needs to be done at each rank, like models being wrapped by FSDP at each rank.

    Args:
        module (nn.Module):
            The model (or part of the model) in which BN to be pre-wrapped.
        single_rank_pg (bool):
            If true, put BNs in a single-rank process group. Default False.
            This might be needed for Apex sync BN support. Still under construction.
        process_group (ProcessGroup):
            Optional process group to be used.
        fsdp_config (Dict):
            Optional fsdp_config to be used.

    Returns:
        Processed module, where BNs are wrapped with a special FSDP instance.
    """

    def wrap_bn_only_policy(module: nn.Module, recurse: bool, unwrapped_params: int) -> bool:
        is_bn = isinstance(module, torch.nn.modules.batchnorm._BatchNorm)
        if recurse:
            return not isinstance(
                module, tuple(default_auto_wrap_policy.FORCE_LEAF_MODULES)  # type: ignore
            )
        else:
            return is_bn and not isinstance(
                module, tuple(default_auto_wrap_policy.EXCLUDE_WRAP_MODULES)  # type: ignore
            )

    pg = process_group
    if single_rank_pg:
        # No sharding with this single member group.
        my_rank = dist.get_rank()
        pg = get_process_group_cached(ranks=[my_rank])

    if fsdp_config is None:
        fsdp_config = {
            "wrapper_cls": FullyShardedDataParallel,
            "process_group": pg,
            "mixed_precision": False,  # Keep the weights in FP32.
            "flatten_parameters": False,  # Do not flatten.
            # Reshard==False is good for performance. When FSDP(checkpoint(FSDP(bn))) is used, this
            # **must** be False because BN's FSDP wrapper's pre-backward callback isn't called
            # within the checkpoint's outer backward when multiple forward passes are used.
            "reshard_after_forward": False,
            # No bucketing or small bucketing should be enough for BNs.
            "bucket_cap_mb": 0,
            # Setting this for SyncBatchNorm. This may have a performance impact. If
            # SyncBatchNorm is used, this can be enabled by passing in the `fsdp_config` argument.
            "force_input_to_fp32": False,
        }

    with enable_wrap(wrap_bn_only_policy, **fsdp_config):
        return auto_wrap(module)<|MERGE_RESOLUTION|>--- conflicted
+++ resolved
@@ -161,27 +161,15 @@
         flatten_parameters (bool, Optional):
             if ``True``, flatten parameters into a single contiguous tensor,
             which improves training speed.
-<<<<<<< HEAD
             Default: True
-        cpu_offload (bool, Optional):
-            if ``True``, offload FP32 params to CPU.
-            This is only relevant when *``mixed_precision``* is ``True``.
-            Default: False
-=======
         move_params_to_cpu (bool, Optional):
             if ``True``, offload FP32 params to CPU. This is only relevant when
             *``mixed_precision``* is ``True``.
-        compute_dtype (torch.dtype, Optional):
-            dtype for full parameters for computation. This defaults to
-            ``torch.float32`` unless *``mixed_precision``* is set, in which case
-            it defaults to ``torch.float16``.
-        buffer_dtype (torch.dtype, Optional):
-            dtype for buffers for computation. This defaults to ``compute_dtype``.
->>>>>>> d240b748
+            Default: False
         move_grads_to_cpu (bool, Optional):
             move gradient shard to CPU after reduction. This is useful when
             combined with CPU-based optimizers.
-            Default: the value of *``cpu_offload``*.
+            Default: the value of *``move_params_to_cpu``*.
         bucket_cap_mb (int, Optional):
             FSDP will bucket parameters so that gradient reduction can
             be more efficient for small parameters.
@@ -253,13 +241,7 @@
         fp32_buffer_dtype: Optional[bool] = None,
         fp32_reduce_scatter: bool = False,
         flatten_parameters: bool = True,
-<<<<<<< HEAD
-        cpu_offload: bool = False,
-=======
         move_params_to_cpu: bool = False,
-        compute_dtype: Optional[torch.dtype] = None,
-        buffer_dtype: Optional[torch.dtype] = None,
->>>>>>> d240b748
         move_grads_to_cpu: Optional[bool] = None,
         bucket_cap_mb: int = 25,
         compute_device: Optional[torch.device] = None,
@@ -268,7 +250,10 @@
         clear_autocast_cache: bool = False,
         force_input_to_fp32: bool = False,
         verbose: bool = False,
+        # Deprecated options below.
         cpu_offload: bool = False,
+        compute_dtype: Optional[torch.dtype] = None,
+        buffer_dtype: Optional[torch.dtype] = None,
     ):
         init_start = time.time()
         super().__init__()
@@ -281,15 +266,8 @@
         self.fp32_buffer_dtype = fp32_buffer_dtype
         self.fp32_reduce_scatter = fp32_reduce_scatter
         self.flatten_parameters = flatten_parameters
-<<<<<<< HEAD
-        self.cpu_offload = cpu_offload
-        self.move_grads_to_cpu = cpu_offload if move_grads_to_cpu is None else move_grads_to_cpu
-=======
         self.move_params_to_cpu = move_params_to_cpu or cpu_offload
-        self.compute_dtype = compute_dtype or (torch.float16 if mixed_precision else torch.float32)
-        self.buffer_dtype = buffer_dtype or self.compute_dtype
         self.move_grads_to_cpu = self.move_params_to_cpu if move_grads_to_cpu is None else move_grads_to_cpu
->>>>>>> d240b748
         self.bucket_cap_mb = bucket_cap_mb
         self.compute_device = compute_device or _get_default_cuda_device(module)
         self.uncollected_opt_state: Dict[int, Dict] = {}
@@ -303,7 +281,7 @@
         if self.fp32_reduce_scatter and not self.mixed_precision:
             raise ValueError("fp32_reduce_scatter requires mixed_precision=True")
         if self.move_params_to_cpu and not self.mixed_precision:
-            raise ValueError("cpu_offload requires mixed_precision=True")
+            raise ValueError("move_params_to_cpu requires mixed_precision=True")
 
         # skip validation if the process group was created above
         if process_group:
@@ -619,7 +597,7 @@
                 f"fp32_buffer_dtype={self.fp32_buffer_dtype}, "
                 f"fp32_reduce_scatter={self.fp32_reduce_scatter}, "
                 f"compute_device={self.compute_device}"
-                f"cpu_offload={self.move_params_to_cpu}, "
+                f"move_params_to_cpu={self.move_params_to_cpu}, "
                 f"move_grads_to_cpu={self.move_grads_to_cpu}, "
                 f"state_dict_device={self.state_dict_device}, "
                 f"no_broadcast_optim_state={self.no_broadcast_optim_state}"
@@ -942,7 +920,7 @@
             ``_fp32_shard``: a single shard of the parameters in full precision
                 (typically FP32, but this is dependent on the dtype of the model
                 as it's passed in by the user). This can be on CPU or GPU
-                depending on the value of *``cpu_offload``*.
+                depending on the value of *``move_params_to_cpu``*.
             ``_fp16_shard``: if *``mixed_precision``* is ``True``, this will be
                 a single shard of the parameters in FP16, used for all-gather.
             ``_full_param_padded``: the full weight (padded to be evenly
@@ -1573,7 +1551,7 @@
                 assert p._fp16_shard is not None
                 alloc_storage_(p._fp16_shard, size=p._fp32_shard.size())
                 p._fp16_shard.copy_(
-                    # If cpu_offload is True, this will be non-blocking because
+                    # If move_params_to_cpu is True, this will be non-blocking because
                     # _fp32_shard is pinned, otherwise it's a no-op.
                     p._fp32_shard.to(p._fp16_shard.device, non_blocking=True)
                 )
