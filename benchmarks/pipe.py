--- conflicted
+++ resolved
@@ -14,12 +14,7 @@
 from benchmark_dataset import BenchmarkLMDataset, collate_sentences_lm
 import datasets
 import models
-<<<<<<< HEAD
-from models import TransformerLMSequntial
 import numpy as np
-=======
-import numpy
->>>>>>> a26cd02d
 import torch
 from torch.distributed import rpc
 import torch.multiprocessing as mp
@@ -49,13 +44,25 @@
 
     torch.manual_seed(seed)
     torch.cuda.manual_seed(seed)
-    numpy.random.seed(seed)
+    np.random.seed(seed)
 
 
 def get_model_and_optimizer(args, device, config):
+    """Return instantiated model and optimizer function."""
 
     if args.model_name == "seq_pred":
-        return get_seq_pred_model(args, device, config)
+        model = get_seq_pred_model(args, device, config)
+
+    lr = config["lr"]
+
+    def make_adam(params):
+        if args.ddp_zero:
+            return OSS(params=params, optim=Adam, group=get_data_parallel_group(), lr=lr)
+        else:
+            return Adam(params, lr=lr)
+
+    optimizer = make_adam
+    return model, optimizer
 
 
 def get_seq_pred_model(args, device, config):
@@ -66,7 +73,6 @@
     dropout = config["dropout"]
     vocab_size = config["vocab_size"]
     nhid = config["nhid"]
-    lr = config["lr"]
     ndecoder = args.num_decoder_layers
 
     if args.lazy_construction:
@@ -82,14 +88,7 @@
     else:
         model = models.TransformerLMSequntial(vocab_size, ninp, nhead, nhid, dropout, initrange, ndecoder).to(device)
 
-    def make_adam(params):
-        if args.ddp_zero:
-            return OSS(params=params, optim=Adam, group=get_data_parallel_group(), lr=lr)
-        else:
-            return Adam(params, lr=lr)
-
-    optimizer = make_adam
-    return model, optimizer
+    return model
 
 
 def get_tensors_by_size_bucket():
@@ -241,7 +240,8 @@
     for i, batch in enumerate(lm_dataloader):
         if args.max_batch and i > args.max_batch:
             break
-        total_words += np.prod(list(batch["input"].size()))
+        total_tokens += batch["input"].numel()
+
         optimizer.zero_grad()
         try:
             if (pipe_group is None or pipe_group.rank() == 0) and not args.ddp_zero:
@@ -277,26 +277,26 @@
         if pipe_group is None or pipe_group.rank() == pipe_group.size() - 1:
             total_loss += loss.item()
             log_interval = 1
-            word_counter += np.prod(list(batch["input"].size()))
+            total_tokens_per_log_interval += total_tokens
             if i % log_interval == 0 and i > 0:
                 cur_loss = total_loss / log_interval
                 elapsed = time.time() - start_time
                 print(
                     "| batch {:5d} | wps {:5.2f} | loss {:5.2f} | ppl {:8.2f}".format(
-                        i, word_counter / elapsed, cur_loss, math.exp(cur_loss)
+                        i, total_tokens_per_log_interval / elapsed, cur_loss, math.exp(cur_loss)
                     )
                 )
-                word_counter = 0
+                total_tokens_per_log_interval = 0
                 total_loss = 0
                 start_time = time.time()
 
-    return total_words, loss.item()
+    return total_tokens, loss.item()
 
 
 def evaluate(eval_model, data_source, criterion, ntokens):
     eval_model.eval()
     total_loss = 0.0
-    bptt = 35  # Used for evaluation not training.
+    bptt = 35
 
     def get_batch(source, i, bptt):
         seq_len = min(bptt, len(source) - 1 - i)
@@ -323,18 +323,13 @@
     # of six golden runs
     assert wps > 36954.4 - (3 * 116.825)
 
-    print("Peak allocated bytes on cuda:0: {:1d}".format(torch.cuda.memory_stats(0)["allocated_bytes.all.peak"]))
-    print("Peak allocated bytes on cuda:1: {:1d}".format(torch.cuda.memory_stats(1)["allocated_bytes.all.peak"]))
-    print("Peak allocated bytes on cuda:2: {:1d}".format(torch.cuda.memory_stats(2)["allocated_bytes.all.peak"]))
-    print("Peak allocated bytes on cuda:3: {:1d}".format(torch.cuda.memory_stats(3)["allocated_bytes.all.peak"]))
+    for i in range(4):
+        print("Peak allocated bytes on cuda:0: {:1d}".format(torch.cuda.memory_stats(i)["allocated_bytes.all.peak"]))
 
     # Assert that memory usage on each GPU is within 10% of golden run
     # Right-hand-side is golden run bytes * 110%
-    assert torch.cuda.memory_stats(0)["allocated_bytes.all.peak"] < 4061909504 * 1.1
-    assert torch.cuda.memory_stats(1)["allocated_bytes.all.peak"] < 4050944 * 1.1
-    assert torch.cuda.memory_stats(2)["allocated_bytes.all.peak"] < 10427392 * 1.1
-    assert torch.cuda.memory_stats(3)["allocated_bytes.all.peak"] < 2031824896 * 1.1
-    print("No regression detected")
+    for i, golden_ref in zip(range(4), [4061909504, 4050944, 10427392, 2031824896]):
+        assert torch.cuda.memory_stats(i)["allocated_bytes.all.peak"] < golden_ref * 1.1
 
 
 def benchmark_language_model(model_config, model, benchmark_config, args):
@@ -359,7 +354,7 @@
         if args.model_name == "seq_pred":
             verify_seq_pred_run(wps)
         else:
-            raise RuntimeError("Unrecognized args.model_mame " % args.model_name)
+            raise RuntimeError("Unrecognized args.model_name " % args.model_name)
 
 
 def generate_balance_weighted(num_devices, num_layers, fraction=0.5):
@@ -387,18 +382,10 @@
     return balance
 
 
-<<<<<<< HEAD
 def get_synthetic_dataloader(args):
+    """Return a dict with the given model, dataset and optimizer."""
 
     if args.model_name == "seq_pred":
-=======
-def make_model_and_data(args, config=None):
-    """Return a dict with the given model, dataset and optimizer."""
-
-    device = torch.device("cuda") if torch.cuda.is_available() else torch.device("cpu")
-    if args.use_synthetic_data:
-        model, optimizer = make_model(args, device, config)
->>>>>>> a26cd02d
         lm_dataset = BenchmarkLMDataset()
         lm_dataloader = DataLoader(
             lm_dataset, batch_size=args.batch_size, shuffle=True, num_workers=0, collate_fn=collate_sentences_lm
